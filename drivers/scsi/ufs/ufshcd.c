/*
 * Universal Flash Storage Host controller driver Core
 *
 * This code is based on drivers/scsi/ufs/ufshcd.c
 * Copyright (C) 2011-2013 Samsung India Software Operations
 * Copyright (c) 2013-2016, The Linux Foundation. All rights reserved.
 * Copyright (c) 2015-2018, NVIDIA CORPORATION.  All rights reserved.
 *
 * Authors:
 *	Santosh Yaraganavi <santosh.sy@samsung.com>
 *	Vinayak Holikatti <h.vinayak@samsung.com>
 *
 * This program is free software; you can redistribute it and/or
 * modify it under the terms of the GNU General Public License
 * as published by the Free Software Foundation; either version 2
 * of the License, or (at your option) any later version.
 * See the COPYING file in the top-level directory or visit
 * <http://www.gnu.org/licenses/gpl-2.0.html>
 *
 * This program is distributed in the hope that it will be useful,
 * but WITHOUT ANY WARRANTY; without even the implied warranty of
 * MERCHANTABILITY or FITNESS FOR A PARTICULAR PURPOSE.  See the
 * GNU General Public License for more details.
 *
 * This program is provided "AS IS" and "WITH ALL FAULTS" and
 * without warranty of any kind. You are solely responsible for
 * determining the appropriateness of using and distributing
 * the program and assume all risks associated with your exercise
 * of rights with respect to the program, including but not limited
 * to infringement of third party rights, the risks and costs of
 * program errors, damage to or loss of data, programs or equipment,
 * and unavailability or interruption of operations. Under no
 * circumstances will the contributor of this Program be liable for
 * any damages of any kind arising from your use or distribution of
 * this program.
 *
 * The Linux Foundation chooses to take subject only to the GPLv2
 * license terms, and distributes only under these terms.
 */

#include <linux/async.h>
#include <linux/devfreq.h>
#include <linux/nls.h>
#include <linux/of.h>
#include <linux/blkdev.h>
#include "ufshcd.h"
#include "ufs_quirks.h"
#include "unipro.h"
#include <uapi/scsi/ufs/ioctl.h>
#define CREATE_TRACE_POINTS
#include <trace/events/ufs.h>
#define UFSHCD_REQ_SENSE_SIZE	18

#define UFSHCD_ENABLE_INTRS	(UTP_TRANSFER_REQ_COMPL |\
				 UTP_TASK_REQ_COMPL |\
				 UFSHCD_ERROR_MASK)
/* UIC command timeout, unit: ms */
#define UIC_CMD_TIMEOUT	500

/* NOP OUT retries waiting for NOP IN response */
#define NOP_OUT_RETRIES    10
/* Fix me: Need to fineTune the Value on silicon
 * Timeout after 100 msecs if NOP OUT hangs without response
 */

#define NOP_OUT_TIMEOUT    100 /* msecs */

/* Query request retries */
#define QUERY_REQ_RETRIES 10
/* Query request timeout */
#define QUERY_REQ_TIMEOUT 100 /* msec */
/*
 * Query request timeout for fDeviceInit flag
 * fDeviceInit query response time for some devices is too large that default
 * QUERY_REQ_TIMEOUT may not be enough for such devices.
 */
#define QUERY_FDEVICEINIT_REQ_TIMEOUT 600 /* msec */

/* Query request timeout for Config Descriptor Write
 * Config Descriptor Write time for some devices is too large so the default
 * QUERY_REQ_TIMEOUT may not be enough for such devices
 */
#define QUERY_CONFIG_DESC_WRITE_TIMEOUT 250 /* msec */

/* Task management command timeout */
#define TM_CMD_TIMEOUT	100 /* msecs */

/* maximum number of retries for a general UIC command  */
#define UFS_UIC_COMMAND_RETRIES 3

/* maximum number of link-startup retries */
#define DME_LINKSTARTUP_RETRIES 3

/* Maximum retries for Hibern8 enter */
#define UIC_HIBERN8_ENTER_RETRIES 3

/* maximum number of reset retries before giving up */
#define MAX_HOST_RESET_RETRIES 5

/* Expose the flag value from utp_upiu_query.value */
#define MASK_QUERY_UPIU_FLAG_LOC 0xFF

/* Interrupt aggregation default timeout, unit: 40us */
#define INT_AGGR_DEF_TO	0x02

#define ufshcd_toggle_vreg(_dev, _vreg, _on)				\
	({                                                              \
		int _ret;                                               \
		if (_on)                                                \
			_ret = ufshcd_enable_vreg(_dev, _vreg);         \
		else                                                    \
			_ret = ufshcd_disable_vreg(_dev, _vreg);        \
		_ret;                                                   \
	})

#define ufshcd_hex_dump(prefix_str, buf, len) \
	print_hex_dump(KERN_ERR, prefix_str, DUMP_PREFIX_OFFSET,	\
			16, 4, buf, len, false)

enum {
	UFSHCD_MAX_CHANNEL	= 0,
	UFSHCD_MAX_ID		= 1,
	UFSHCD_CMD_PER_LUN	= 32,
	UFSHCD_CAN_QUEUE	= 32,
};

/* UFSHCD states */
enum {
	UFSHCD_STATE_RESET,
	UFSHCD_STATE_ERROR,
	UFSHCD_STATE_OPERATIONAL,
	UFSHCD_STATE_EH_SCHEDULED,
};

/* UFSHCD error handling flags */
enum {
	UFSHCD_EH_IN_PROGRESS = (1 << 0),
};

/* UFSHCD UIC layer error flags */
enum {
	UFSHCD_UIC_DL_PA_INIT_ERROR = (1 << 0), /* Data link layer error */
	UFSHCD_UIC_DL_NAC_RECEIVED_ERROR = (1 << 1), /* Data link layer error */
	UFSHCD_UIC_DL_TCx_REPLAY_ERROR = (1 << 2), /* Data link layer error */
	UFSHCD_UIC_NL_ERROR = (1 << 3), /* Network layer error */
	UFSHCD_UIC_TL_ERROR = (1 << 4), /* Transport Layer error */
	UFSHCD_UIC_DME_ERROR = (1 << 5), /* DME error */
};

/* Interrupt configuration options */
enum {
	UFSHCD_INT_DISABLE,
	UFSHCD_INT_ENABLE,
	UFSHCD_INT_CLEAR,
};

#define ufshcd_set_eh_in_progress(h) \
	(h->eh_flags |= UFSHCD_EH_IN_PROGRESS)
#define ufshcd_eh_in_progress(h) \
	(h->eh_flags & UFSHCD_EH_IN_PROGRESS)
#define ufshcd_clear_eh_in_progress(h) \
	(h->eh_flags &= ~UFSHCD_EH_IN_PROGRESS)

#define ufshcd_set_ufs_dev_active(h) \
	((h)->curr_dev_pwr_mode = UFS_ACTIVE_PWR_MODE)
#define ufshcd_set_ufs_dev_sleep(h) \
	((h)->curr_dev_pwr_mode = UFS_SLEEP_PWR_MODE)
#define ufshcd_set_ufs_dev_poweroff(h) \
	((h)->curr_dev_pwr_mode = UFS_POWERDOWN_PWR_MODE)
#define ufshcd_is_ufs_dev_active(h) \
	((h)->curr_dev_pwr_mode == UFS_ACTIVE_PWR_MODE)
#define ufshcd_is_ufs_dev_sleep(h) \
	((h)->curr_dev_pwr_mode == UFS_SLEEP_PWR_MODE)
#define ufshcd_is_ufs_dev_poweroff(h) \
	((h)->curr_dev_pwr_mode == UFS_POWERDOWN_PWR_MODE)

static struct ufs_pm_lvl_states ufs_pm_lvl_states[] = {
	{UFS_ACTIVE_PWR_MODE, UIC_LINK_ACTIVE_STATE},
	{UFS_ACTIVE_PWR_MODE, UIC_LINK_HIBERN8_STATE},
	{UFS_SLEEP_PWR_MODE, UIC_LINK_ACTIVE_STATE},
	{UFS_SLEEP_PWR_MODE, UIC_LINK_HIBERN8_STATE},
	{UFS_POWERDOWN_PWR_MODE, UIC_LINK_HIBERN8_STATE},
	{UFS_POWERDOWN_PWR_MODE, UIC_LINK_OFF_STATE},
};

static inline enum ufs_dev_pwr_mode
ufs_get_pm_lvl_to_dev_pwr_mode(enum ufs_pm_level lvl)
{
	return ufs_pm_lvl_states[lvl].dev_state;
}

static inline enum uic_link_state
ufs_get_pm_lvl_to_link_pwr_state(enum ufs_pm_level lvl)
{
	return ufs_pm_lvl_states[lvl].link_state;
}

static struct ufs_dev_fix ufs_fixups[] = {
	/* UFS cards deviations table */
	UFS_FIX(UFS_VENDOR_SAMSUNG, UFS_ANY_MODEL,
		UFS_DEVICE_QUIRK_DELAY_BEFORE_LPM),
	UFS_FIX(UFS_VENDOR_SAMSUNG, UFS_ANY_MODEL, UFS_DEVICE_NO_VCCQ),
	UFS_FIX(UFS_VENDOR_SAMSUNG, UFS_ANY_MODEL,
		UFS_DEVICE_QUIRK_RECOVERY_FROM_DL_NAC_ERRORS),
	UFS_FIX(UFS_VENDOR_SAMSUNG, UFS_ANY_MODEL,
		UFS_DEVICE_NO_FASTAUTO),
	UFS_FIX(UFS_VENDOR_SAMSUNG, UFS_ANY_MODEL,
		UFS_DEVICE_QUIRK_HOST_PA_TACTIVATE),
	UFS_FIX(UFS_VENDOR_TOSHIBA, UFS_ANY_MODEL,
		UFS_DEVICE_QUIRK_DELAY_BEFORE_LPM),
	UFS_FIX(UFS_VENDOR_TOSHIBA, "THGLF2G9C8KBADG",
		UFS_DEVICE_QUIRK_PA_TACTIVATE),
	UFS_FIX(UFS_VENDOR_TOSHIBA, "THGLF2G9D8KBADG",
		UFS_DEVICE_QUIRK_PA_TACTIVATE),
	UFS_FIX(UFS_VENDOR_SKHYNIX, UFS_ANY_MODEL, UFS_DEVICE_NO_VCCQ),
	UFS_FIX(UFS_VENDOR_SKHYNIX, UFS_ANY_MODEL,
		UFS_DEVICE_QUIRK_HOST_PA_SAVECONFIGTIME),

	END_FIX
};

static void ufshcd_tmc_handler(struct ufs_hba *hba);
static void ufshcd_async_scan(void *data, async_cookie_t cookie);
static int ufshcd_reset_and_restore(struct ufs_hba *hba);
static int ufshcd_clear_tm_cmd(struct ufs_hba *hba, int tag);
static void ufshcd_hba_exit(struct ufs_hba *hba);
static int ufshcd_probe_hba(struct ufs_hba *hba);
static int __ufshcd_setup_clocks(struct ufs_hba *hba, bool on,
				 bool skip_ref_clk);
static int ufshcd_setup_clocks(struct ufs_hba *hba, bool on);
static int ufshcd_set_vccq_rail_unused(struct ufs_hba *hba, bool unused);
static int ufshcd_uic_hibern8_exit(struct ufs_hba *hba);
static int ufshcd_uic_hibern8_enter(struct ufs_hba *hba);
static inline void ufshcd_add_delay_before_dme_cmd(struct ufs_hba *hba);
static int ufshcd_host_reset_and_restore(struct ufs_hba *hba);
static irqreturn_t ufshcd_intr(int irq, void *__hba);
static int ufshcd_config_pwr_mode(struct ufs_hba *hba,
		struct ufs_pa_layer_attr *desired_pwr_mode);
static int ufshcd_change_power_mode(struct ufs_hba *hba,
			     struct ufs_pa_layer_attr *pwr_mode);
static int ufshcd_set_dev_pwr_mode(struct ufs_hba *hba,
				     enum ufs_dev_pwr_mode pwr_mode);

static inline bool ufshcd_valid_tag(struct ufs_hba *hba, int tag)
{
	return tag >= 0 && tag < hba->nutrs;
}

static inline int ufshcd_enable_irq(struct ufs_hba *hba)
{
	int ret = 0;

	if (!hba->is_irq_enabled) {
		ret = request_irq(hba->irq, ufshcd_intr, IRQF_SHARED, UFSHCD,
				hba);
		if (ret)
			dev_err(hba->dev, "%s: request_irq failed, ret=%d\n",
				__func__, ret);
		hba->is_irq_enabled = true;
	}

	return ret;
}

static inline void ufshcd_disable_irq(struct ufs_hba *hba)
{
	if (hba->is_irq_enabled) {
		free_irq(hba->irq, hba);
		hba->is_irq_enabled = false;
	}
}

/* replace non-printable or non-ASCII characters with spaces */
static inline void ufshcd_remove_non_printable(char *val)
{
	if (!val)
		return;

	if (*val < 0x20 || *val > 0x7e)
		*val = ' ';
}

/*
 * ufshcd_wait_for_register - wait for register value to change
 * @hba - per-adapter interface
 * @reg - mmio register offset
 * @mask - mask to apply to read register value
 * @val - wait condition
 * @interval_us - polling interval in microsecs
 * @timeout_ms - timeout in millisecs
 * @can_sleep - perform sleep or just spin
 *
 * Returns -ETIMEDOUT on error, zero on success
 */
int ufshcd_wait_for_register(struct ufs_hba *hba, u32 reg, u32 mask,
				u32 val, unsigned long interval_us,
				unsigned long timeout_ms, bool can_sleep)
{
	int err = 0;
	unsigned long timeout = jiffies + msecs_to_jiffies(timeout_ms);

	/* ignore bits that we don't intend to wait on */
	val = val & mask;

	while ((ufshcd_readl(hba, reg) & mask) != val) {
		if (can_sleep)
			usleep_range(interval_us, interval_us + 50);
		else
			udelay(interval_us);
		if (time_after(jiffies, timeout)) {
			if ((ufshcd_readl(hba, reg) & mask) != val)
				err = -ETIMEDOUT;
			break;
		}
	}

	return err;
}

/**
 * ufshcd_get_intr_mask - Get the interrupt bit mask
 * @hba - Pointer to adapter instance
 *
 * Returns interrupt bit mask per version
 */
static inline u32 ufshcd_get_intr_mask(struct ufs_hba *hba)
{
	u32 intr_mask = 0;

	switch (hba->ufs_version) {
	case UFSHCI_VERSION_10:
		intr_mask = INTERRUPT_MASK_ALL_VER_10;
		break;
	/* allow fall through */
	case UFSHCI_VERSION_11:
	case UFSHCI_VERSION_20:
		intr_mask = INTERRUPT_MASK_ALL_VER_11;
		break;
	/* allow fall through */
	case UFSHCI_VERSION_21:
	default:
		intr_mask = INTERRUPT_MASK_ALL_VER_21;
	}

	return intr_mask;
}

/**
 * ufshcd_get_ufs_version - Get the UFS version supported by the HBA
 * @hba - Pointer to adapter instance
 *
 * Returns UFSHCI version supported by the controller
 */
static inline u32 ufshcd_get_ufs_version(struct ufs_hba *hba)
{
	if (hba->quirks & UFSHCD_QUIRK_BROKEN_UFS_HCI_VERSION)
		return ufshcd_vops_get_ufs_hci_version(hba);

	return ufshcd_readl(hba, REG_UFS_VERSION);
}

/**
 * ufshcd_is_device_present - Check if any device connected to
 *			      the host controller
 * @hba: pointer to adapter instance
 *
 * Returns 1 if device present, 0 if no device detected
 */
static inline int ufshcd_is_device_present(struct ufs_hba *hba)
{
	return (ufshcd_readl(hba, REG_CONTROLLER_STATUS) &
						DEVICE_PRESENT) ? 1 : 0;
}

/**
 * ufshcd_get_tr_ocs - Get the UTRD Overall Command Status
 * @lrb: pointer to local command reference block
 *
 * This function is used to get the OCS field from UTRD
 * Returns the OCS field in the UTRD
 */
static inline int ufshcd_get_tr_ocs(struct ufshcd_lrb *lrbp)
{
	return le32_to_cpu(lrbp->utr_descriptor_ptr->header.dword_2) & MASK_OCS;
}

/**
 * ufshcd_get_tmr_ocs - Get the UTMRD Overall Command Status
 * @task_req_descp: pointer to utp_task_req_desc structure
 *
 * This function is used to get the OCS field from UTMRD
 * Returns the OCS field in the UTMRD
 */
static inline int
ufshcd_get_tmr_ocs(struct utp_task_req_desc *task_req_descp)
{
	return le32_to_cpu(task_req_descp->header.dword_2) & MASK_OCS;
}

/**
 * ufshcd_get_tm_free_slot - get a free slot for task management request
 * @hba: per adapter instance
 * @free_slot: pointer to variable with available slot value
 *
 * Get a free tag and lock it until ufshcd_put_tm_slot() is called.
 * Returns 0 if free slot is not available, else return 1 with tag value
 * in @free_slot.
 */
static bool ufshcd_get_tm_free_slot(struct ufs_hba *hba, int *free_slot)
{
	int tag;
	bool ret = false;

	if (!free_slot)
		goto out;

	do {
		tag = find_first_zero_bit(&hba->tm_slots_in_use, hba->nutmrs);
		if (tag >= hba->nutmrs)
			goto out;
	} while (test_and_set_bit_lock(tag, &hba->tm_slots_in_use));

	*free_slot = tag;
	ret = true;
out:
	return ret;
}

static inline void ufshcd_put_tm_slot(struct ufs_hba *hba, int slot)
{
	clear_bit_unlock(slot, &hba->tm_slots_in_use);
}

/**
 * ufshcd_utrl_clear - Clear a bit in UTRLCLR register
 * @hba: per adapter instance
 * @pos: position of the bit to be cleared
 */
static inline void ufshcd_utrl_clear(struct ufs_hba *hba, u32 pos)
{
	ufshcd_writel(hba, ~(1 << pos), REG_UTP_TRANSFER_REQ_LIST_CLEAR);
}

/**
 * ufshcd_outstanding_req_clear - Clear a bit in outstanding request field
 * @hba: per adapter instance
 * @tag: position of the bit to be cleared
 */
static inline void ufshcd_outstanding_req_clear(struct ufs_hba *hba, int tag)
{
	__clear_bit(tag, &hba->outstanding_reqs);
}

/**
 * ufshcd_get_lists_status - Check UCRDY, UTRLRDY and UTMRLRDY
 * @reg: Register value of host controller status
 *
 * Returns integer, 0 on Success and positive value if failed
 */
static inline int ufshcd_get_lists_status(u32 reg)
{
	/*
	 * The mask 0xFF is for the following HCS register bits
	 * Bit		Description
	 *  0		Device Present
	 *  1		UTRLRDY
	 *  2		UTMRLRDY
	 *  3		UCRDY
	 * 4-7		reserved
	 */
	return ((reg & 0xFF) >> 1) ^ 0x07;
}

/**
 * ufshcd_get_uic_cmd_result - Get the UIC command result
 * @hba: Pointer to adapter instance
 *
 * This function gets the result of UIC command completion
 * Returns 0 on success, non zero value on error
 */
static inline int ufshcd_get_uic_cmd_result(struct ufs_hba *hba)
{
	return ufshcd_readl(hba, REG_UIC_COMMAND_ARG_2) &
	       MASK_UIC_COMMAND_RESULT;
}

/**
 * ufshcd_get_dme_attr_val - Get the value of attribute returned by UIC command
 * @hba: Pointer to adapter instance
 *
 * This function gets UIC command argument3
 * Returns 0 on success, non zero value on error
 */
static inline u32 ufshcd_get_dme_attr_val(struct ufs_hba *hba)
{
	return ufshcd_readl(hba, REG_UIC_COMMAND_ARG_3);
}

/**
 * ufshcd_get_req_rsp - returns the TR response transaction type
 * @ucd_rsp_ptr: pointer to response UPIU
 */
static inline int
ufshcd_get_req_rsp(struct utp_upiu_rsp *ucd_rsp_ptr)
{
	return be32_to_cpu(ucd_rsp_ptr->header.dword_0) >> 24;
}

/**
 * ufshcd_get_rsp_upiu_result - Get the result from response UPIU
 * @ucd_rsp_ptr: pointer to response UPIU
 *
 * This function gets the response status and scsi_status from response UPIU
 * Returns the response result code.
 */
static inline int
ufshcd_get_rsp_upiu_result(struct utp_upiu_rsp *ucd_rsp_ptr)
{
	return be32_to_cpu(ucd_rsp_ptr->header.dword_1) & MASK_RSP_UPIU_RESULT;
}

/*
 * ufshcd_get_rsp_upiu_data_seg_len - Get the data segment length
 *				from response UPIU
 * @ucd_rsp_ptr: pointer to response UPIU
 *
 * Return the data segment length.
 */
static inline unsigned int
ufshcd_get_rsp_upiu_data_seg_len(struct utp_upiu_rsp *ucd_rsp_ptr)
{
	return be32_to_cpu(ucd_rsp_ptr->header.dword_2) &
		MASK_RSP_UPIU_DATA_SEG_LEN;
}

/**
 * ufshcd_is_exception_event - Check if the device raised an exception event
 * @ucd_rsp_ptr: pointer to response UPIU
 *
 * The function checks if the device raised an exception event indicated in
 * the Device Information field of response UPIU.
 *
 * Returns true if exception is raised, false otherwise.
 */
static inline bool ufshcd_is_exception_event(struct utp_upiu_rsp *ucd_rsp_ptr)
{
	return be32_to_cpu(ucd_rsp_ptr->header.dword_2) &
			MASK_RSP_EXCEPTION_EVENT ? true : false;
}

/**
 * ufshcd_reset_intr_aggr - Reset interrupt aggregation values.
 * @hba: per adapter instance
 */
static inline void
ufshcd_reset_intr_aggr(struct ufs_hba *hba)
{
	ufshcd_writel(hba, INT_AGGR_ENABLE |
		      INT_AGGR_COUNTER_AND_TIMER_RESET,
		      REG_UTP_TRANSFER_REQ_INT_AGG_CONTROL);
}

/**
 * ufshcd_config_intr_aggr - Configure interrupt aggregation values.
 * @hba: per adapter instance
 * @cnt: Interrupt aggregation counter threshold
 * @tmout: Interrupt aggregation timeout value
 */
static inline void
ufshcd_config_intr_aggr(struct ufs_hba *hba, u8 cnt, u8 tmout)
{
	ufshcd_writel(hba, INT_AGGR_ENABLE | INT_AGGR_PARAM_WRITE |
		      INT_AGGR_COUNTER_THLD_VAL(cnt) |
		      INT_AGGR_TIMEOUT_VAL(tmout),
		      REG_UTP_TRANSFER_REQ_INT_AGG_CONTROL);
}

/**
 * ufshcd_disable_intr_aggr - Disables interrupt aggregation.
 * @hba: per adapter instance
 */
static inline void ufshcd_disable_intr_aggr(struct ufs_hba *hba)
{
	ufshcd_writel(hba, 0, REG_UTP_TRANSFER_REQ_INT_AGG_CONTROL);
}

/**
 * ufshcd_enable_run_stop_reg - Enable run-stop registers,
 *			When run-stop registers are set to 1, it indicates the
 *			host controller that it can process the requests
 * @hba: per adapter instance
 */
static void ufshcd_enable_run_stop_reg(struct ufs_hba *hba)
{
	ufshcd_writel(hba, UTP_TASK_REQ_LIST_RUN_STOP_BIT,
		      REG_UTP_TASK_REQ_LIST_RUN_STOP);
	ufshcd_writel(hba, UTP_TRANSFER_REQ_LIST_RUN_STOP_BIT,
		      REG_UTP_TRANSFER_REQ_LIST_RUN_STOP);
}

/**
 * ufshcd_hba_start - Start controller initialization sequence
 * @hba: per adapter instance
 */
static inline void ufshcd_hba_start(struct ufs_hba *hba)
{
	ufshcd_writel(hba, CONTROLLER_ENABLE, REG_CONTROLLER_ENABLE);
}

/**
 * ufshcd_is_hba_active - Get controller state
 * @hba: per adapter instance
 *
 * Returns zero if controller is active, 1 otherwise
 */
static inline int ufshcd_is_hba_active(struct ufs_hba *hba)
{
	return (ufshcd_readl(hba, REG_CONTROLLER_ENABLE) & 0x1) ? 0 : 1;
}

u32 ufshcd_get_local_unipro_ver(struct ufs_hba *hba)
{
	/* HCI version 1.0 and 1.1 supports UniPro 1.41 */
	if ((hba->ufs_version == UFSHCI_VERSION_10) ||
	    (hba->ufs_version == UFSHCI_VERSION_11))
		return UFS_UNIPRO_VER_1_41;
	else
		return UFS_UNIPRO_VER_1_6;
}
EXPORT_SYMBOL(ufshcd_get_local_unipro_ver);

static bool ufshcd_is_unipro_pa_params_tuning_req(struct ufs_hba *hba)
{
	/*
	 * If both host and device support UniPro ver1.6 or later, PA layer
	 * parameters tuning happens during link startup itself.
	 *
	 * We can manually tune PA layer parameters if either host or device
	 * doesn't support UniPro ver 1.6 or later. But to keep manual tuning
	 * logic simple, we will only do manual tuning if local unipro version
	 * doesn't support ver1.6 or later.
	 */
	if (ufshcd_get_local_unipro_ver(hba) < UFS_UNIPRO_VER_1_6)
		return true;
	else
		return false;
}

static void ufshcd_ungate_work(struct work_struct *work)
{
	int ret;
	unsigned long flags;
	struct ufs_hba *hba = container_of(work, struct ufs_hba,
			clk_gating.ungate_work);

	cancel_delayed_work_sync(&hba->clk_gating.gate_work);

	spin_lock_irqsave(hba->host->host_lock, flags);
	if (hba->clk_gating.state == CLKS_ON) {
		spin_unlock_irqrestore(hba->host->host_lock, flags);
		goto unblock_reqs;
	}

	spin_unlock_irqrestore(hba->host->host_lock, flags);
	ufshcd_setup_clocks(hba, true);

	/* Exit from hibern8 */
	if (ufshcd_can_hibern8_during_gating(hba)) {
		/* Prevent gating in this path */
		hba->clk_gating.is_suspended = true;
		if (ufshcd_is_link_hibern8(hba)) {
			ret = ufshcd_uic_hibern8_exit(hba);
			if (ret)
				dev_err(hba->dev, "%s: hibern8 exit failed %d\n",
					__func__, ret);
			else
				ufshcd_set_link_active(hba);
		}
		hba->clk_gating.is_suspended = false;
	}
unblock_reqs:
	if (ufshcd_is_clkscaling_enabled(hba))
		devfreq_resume_device(hba->devfreq);
	scsi_unblock_requests(hba->host);
}

/**
 * ufshcd_hold - Enable clocks that were gated earlier due to ufshcd_release.
 * Also, exit from hibern8 mode and set the link as active.
 * @hba: per adapter instance
 * @async: This indicates whether caller should ungate clocks asynchronously.
 */
int ufshcd_hold(struct ufs_hba *hba, bool async)
{
	int rc = 0;
	unsigned long flags;

	if (!ufshcd_is_clkgating_allowed(hba))
		goto out;
	spin_lock_irqsave(hba->host->host_lock, flags);
	hba->clk_gating.active_reqs++;

	if (ufshcd_eh_in_progress(hba)) {
		spin_unlock_irqrestore(hba->host->host_lock, flags);
		return 0;
	}

start:
	switch (hba->clk_gating.state) {
	case CLKS_ON:
		break;
	case REQ_CLKS_OFF:
		if (cancel_delayed_work(&hba->clk_gating.gate_work)) {
			hba->clk_gating.state = CLKS_ON;
			trace_ufshcd_clk_gating(dev_name(hba->dev),
						hba->clk_gating.state);
			break;
		}
		/*
		 * If we here, it means gating work is either done or
		 * currently running. Hence, fall through to cancel gating
		 * work and to enable clocks.
		 */
	case CLKS_OFF:
		scsi_block_requests(hba->host);
		hba->clk_gating.state = REQ_CLKS_ON;
		trace_ufshcd_clk_gating(dev_name(hba->dev),
					hba->clk_gating.state);
		schedule_work(&hba->clk_gating.ungate_work);
		/*
		 * fall through to check if we should wait for this
		 * work to be done or not.
		 */
	case REQ_CLKS_ON:
		if (async) {
			rc = -EAGAIN;
			hba->clk_gating.active_reqs--;
			break;
		}

		spin_unlock_irqrestore(hba->host->host_lock, flags);
		flush_work(&hba->clk_gating.ungate_work);
		/* Make sure state is CLKS_ON before returning */
		spin_lock_irqsave(hba->host->host_lock, flags);
		goto start;
	default:
		dev_err(hba->dev, "%s: clk gating is in invalid state %d\n",
				__func__, hba->clk_gating.state);
		break;
	}
	spin_unlock_irqrestore(hba->host->host_lock, flags);
out:
	return rc;
}
EXPORT_SYMBOL_GPL(ufshcd_hold);

static void ufshcd_gate_work(struct work_struct *work)
{
	struct ufs_hba *hba = container_of(work, struct ufs_hba,
			clk_gating.gate_work.work);
	unsigned long flags;

	spin_lock_irqsave(hba->host->host_lock, flags);
	if (hba->clk_gating.is_suspended) {
		hba->clk_gating.state = CLKS_ON;
		trace_ufshcd_clk_gating(dev_name(hba->dev),
					hba->clk_gating.state);
		goto rel_lock;
	}

	if (hba->clk_gating.active_reqs
		|| hba->ufshcd_state != UFSHCD_STATE_OPERATIONAL
		|| hba->lrb_in_use || hba->outstanding_tasks
		|| hba->active_uic_cmd || hba->uic_async_done)
		goto rel_lock;

	spin_unlock_irqrestore(hba->host->host_lock, flags);

	/* put the link into hibern8 mode before turning off clocks */
	if (ufshcd_can_hibern8_during_gating(hba)) {
		if (ufshcd_uic_hibern8_enter(hba)) {
			hba->clk_gating.state = CLKS_ON;
			trace_ufshcd_clk_gating(dev_name(hba->dev),
						hba->clk_gating.state);
			goto out;
		}
		ufshcd_set_link_hibern8(hba);
	}

	if (ufshcd_is_clkscaling_enabled(hba)) {
		devfreq_suspend_device(hba->devfreq);
		hba->clk_scaling.window_start_t = 0;
	}

	if (!ufshcd_is_link_active(hba))
		ufshcd_setup_clocks(hba, false);
	else
		/* If link is active, device ref_clk can't be switched off */
		__ufshcd_setup_clocks(hba, false, true);

	/*
	 * In case you are here to cancel this work the gating state
	 * would be marked as REQ_CLKS_ON. In this case keep the state
	 * as REQ_CLKS_ON which would anyway imply that clocks are off
	 * and a request to turn them on is pending. By doing this way,
	 * we keep the state machine in tact and this would ultimately
	 * prevent from doing cancel work multiple times when there are
	 * new requests arriving before the current cancel work is done.
	 */
	spin_lock_irqsave(hba->host->host_lock, flags);
	if (hba->clk_gating.state == REQ_CLKS_OFF) {
		hba->clk_gating.state = CLKS_OFF;
		trace_ufshcd_clk_gating(dev_name(hba->dev),
					hba->clk_gating.state);
	}
rel_lock:
	spin_unlock_irqrestore(hba->host->host_lock, flags);
out:
	return;
}

/* host lock must be held before calling this variant */
static void __ufshcd_release(struct ufs_hba *hba)
{
	if (!ufshcd_is_clkgating_allowed(hba))
		return;

	hba->clk_gating.active_reqs--;

	if (hba->clk_gating.active_reqs || hba->clk_gating.is_suspended
		|| hba->ufshcd_state != UFSHCD_STATE_OPERATIONAL
		|| hba->lrb_in_use || hba->outstanding_tasks
		|| hba->active_uic_cmd || hba->uic_async_done
		|| ufshcd_eh_in_progress(hba))
		return;

	hba->clk_gating.state = REQ_CLKS_OFF;
	trace_ufshcd_clk_gating(dev_name(hba->dev), hba->clk_gating.state);
	schedule_delayed_work(&hba->clk_gating.gate_work,
			msecs_to_jiffies(hba->clk_gating.delay_ms));
}

void ufshcd_release(struct ufs_hba *hba)
{
	unsigned long flags;

	spin_lock_irqsave(hba->host->host_lock, flags);
	__ufshcd_release(hba);
	spin_unlock_irqrestore(hba->host->host_lock, flags);
}
EXPORT_SYMBOL_GPL(ufshcd_release);

static ssize_t ufshcd_clkgate_delay_show(struct device *dev,
		struct device_attribute *attr, char *buf)
{
	struct ufs_hba *hba = dev_get_drvdata(dev);

	return snprintf(buf, PAGE_SIZE, "%lu\n", hba->clk_gating.delay_ms);
}

static ssize_t ufshcd_clkgate_delay_store(struct device *dev,
		struct device_attribute *attr, const char *buf, size_t count)
{
	struct ufs_hba *hba = dev_get_drvdata(dev);
	unsigned long flags, value;

	if (kstrtoul(buf, 0, &value))
		return -EINVAL;

	spin_lock_irqsave(hba->host->host_lock, flags);
	hba->clk_gating.delay_ms = value;
	spin_unlock_irqrestore(hba->host->host_lock, flags);
	return count;
}

static void ufshcd_init_clk_gating(struct ufs_hba *hba)
{
	if (!ufshcd_is_clkgating_allowed(hba))
		return;

	hba->clk_gating.delay_ms = 150;
	INIT_DELAYED_WORK(&hba->clk_gating.gate_work, ufshcd_gate_work);
	INIT_WORK(&hba->clk_gating.ungate_work, ufshcd_ungate_work);

	hba->clk_gating.delay_attr.show = ufshcd_clkgate_delay_show;
	hba->clk_gating.delay_attr.store = ufshcd_clkgate_delay_store;
	sysfs_attr_init(&hba->clk_gating.delay_attr.attr);
	hba->clk_gating.delay_attr.attr.name = "clkgate_delay_ms";
	hba->clk_gating.delay_attr.attr.mode = S_IRUGO | S_IWUSR;
	if (device_create_file(hba->dev, &hba->clk_gating.delay_attr))
		dev_err(hba->dev, "Failed to create sysfs for clkgate_delay\n");
}

static void ufshcd_exit_clk_gating(struct ufs_hba *hba)
{
	if (!ufshcd_is_clkgating_allowed(hba))
		return;
	device_remove_file(hba->dev, &hba->clk_gating.delay_attr);
	cancel_work_sync(&hba->clk_gating.ungate_work);
	cancel_delayed_work_sync(&hba->clk_gating.gate_work);
}

/* Must be called with host lock acquired */
static void ufshcd_clk_scaling_start_busy(struct ufs_hba *hba)
{
	if (!ufshcd_is_clkscaling_enabled(hba))
		return;

	if (!hba->clk_scaling.is_busy_started) {
		hba->clk_scaling.busy_start_t = ktime_get();
		hba->clk_scaling.is_busy_started = true;
	}
}

static void ufshcd_clk_scaling_update_busy(struct ufs_hba *hba)
{
	struct ufs_clk_scaling *scaling = &hba->clk_scaling;

	if (!ufshcd_is_clkscaling_enabled(hba))
		return;

	if (!hba->outstanding_reqs && scaling->is_busy_started) {
		scaling->tot_busy_t += ktime_to_us(ktime_sub(ktime_get(),
					scaling->busy_start_t));
		scaling->busy_start_t = ktime_set(0, 0);
		scaling->is_busy_started = false;
	}
}
/**
 * ufshcd_send_command - Send SCSI or device management commands
 * @hba: per adapter instance
 * @task_tag: Task tag of the command
 */
static inline
void ufshcd_send_command(struct ufs_hba *hba, unsigned int task_tag)
{
	ufshcd_clk_scaling_start_busy(hba);
	__set_bit(task_tag, &hba->outstanding_reqs);
	ufshcd_writel(hba, 1 << task_tag, REG_UTP_TRANSFER_REQ_DOOR_BELL);
}

/**
 * ufshcd_copy_sense_data - Copy sense data in case of check condition
 * @lrb - pointer to local reference block
 */
static inline void ufshcd_copy_sense_data(struct ufshcd_lrb *lrbp)
{
	int len;
	if (lrbp->sense_buffer &&
	    ufshcd_get_rsp_upiu_data_seg_len(lrbp->ucd_rsp_ptr)) {
		len = be16_to_cpu(lrbp->ucd_rsp_ptr->sr.sense_data_len);
		memcpy(lrbp->sense_buffer,
			lrbp->ucd_rsp_ptr->sr.sense_data,
			min_t(int, len, SCSI_SENSE_BUFFERSIZE));
	}
}

/**
 * ufshcd_copy_query_response() - Copy the Query Response and the data
 * descriptor
 * @hba: per adapter instance
 * @lrb - pointer to local reference block
 */
static
int ufshcd_copy_query_response(struct ufs_hba *hba, struct ufshcd_lrb *lrbp)
{
	struct ufs_query_res *query_res = &hba->dev_cmd.query.response;

	memcpy(&query_res->upiu_res, &lrbp->ucd_rsp_ptr->qr, QUERY_OSF_SIZE);

	/* Get the descriptor */
	if (lrbp->ucd_rsp_ptr->qr.opcode == UPIU_QUERY_OPCODE_READ_DESC) {
		u8 *descp = (u8 *)lrbp->ucd_rsp_ptr +
				GENERAL_UPIU_REQUEST_SIZE;
		u16 resp_len;
		u16 buf_len;

		/* data segment length */
		resp_len = be32_to_cpu(lrbp->ucd_rsp_ptr->header.dword_2) &
						MASK_QUERY_DATA_SEG_LEN;
		buf_len = be16_to_cpu(
				hba->dev_cmd.query.request.upiu_req.length);
		if (likely(buf_len >= resp_len)) {
			memcpy(hba->dev_cmd.query.descriptor, descp, resp_len);
		} else {
			dev_warn(hba->dev,
				"%s: Response size is bigger than buffer",
				__func__);
			return -EINVAL;
		}
	}

	return 0;
}

/**
 * ufshcd_hba_capabilities - Read controller capabilities
 * @hba: per adapter instance
 */
static inline void ufshcd_hba_capabilities(struct ufs_hba *hba)
{
	hba->capabilities = ufshcd_readl(hba, REG_CONTROLLER_CAPABILITIES);

	/* nutrs and nutmrs are 0 based values */
	hba->nutrs = (hba->capabilities & MASK_TRANSFER_REQUESTS_SLOTS) + 1;
	hba->nutmrs =
	((hba->capabilities & MASK_TASK_MANAGEMENT_REQUEST_SLOTS) >> 16) + 1;
}

/**
 * ufshcd_ready_for_uic_cmd - Check if controller is ready
 *                            to accept UIC commands
 * @hba: per adapter instance
 * Return true on success, else false
 */
static inline bool ufshcd_ready_for_uic_cmd(struct ufs_hba *hba)
{
	if (ufshcd_readl(hba, REG_CONTROLLER_STATUS) & UIC_COMMAND_READY)
		return true;
	else
		return false;
}

/**
 * ufshcd_get_upmcrs - Get the power mode change request status
 * @hba: Pointer to adapter instance
 *
 * This function gets the UPMCRS field of HCS register
 * Returns value of UPMCRS field
 */
static inline u8 ufshcd_get_upmcrs(struct ufs_hba *hba)
{
	return (ufshcd_readl(hba, REG_CONTROLLER_STATUS) >> 8) & 0x7;
}

/**
 * ufshcd_dispatch_uic_cmd - Dispatch UIC commands to unipro layers
 * @hba: per adapter instance
 * @uic_cmd: UIC command
 *
 * Mutex must be held.
 */
static inline void
ufshcd_dispatch_uic_cmd(struct ufs_hba *hba, struct uic_command *uic_cmd)
{
	WARN_ON(hba->active_uic_cmd);

	hba->active_uic_cmd = uic_cmd;

	/* Write Args */
	ufshcd_writel(hba, uic_cmd->argument1, REG_UIC_COMMAND_ARG_1);
	ufshcd_writel(hba, uic_cmd->argument2, REG_UIC_COMMAND_ARG_2);
	ufshcd_writel(hba, uic_cmd->argument3, REG_UIC_COMMAND_ARG_3);

	/* Write UIC Cmd */
	ufshcd_writel(hba, uic_cmd->command & COMMAND_OPCODE_MASK,
		      REG_UIC_COMMAND);
}

/**
 * ufshcd_wait_for_uic_cmd - Wait complectioin of UIC command
 * @hba: per adapter instance
 * @uic_command: UIC command
 *
 * Must be called with mutex held.
 * Returns 0 only if success.
 */
static int
ufshcd_wait_for_uic_cmd(struct ufs_hba *hba, struct uic_command *uic_cmd)
{
	int ret;
	unsigned long flags;

	if (wait_for_completion_timeout(&uic_cmd->done,
					msecs_to_jiffies(UIC_CMD_TIMEOUT)))
		ret = uic_cmd->argument2 & MASK_UIC_COMMAND_RESULT;
	else
		ret = -ETIMEDOUT;

	spin_lock_irqsave(hba->host->host_lock, flags);
	hba->active_uic_cmd = NULL;
	spin_unlock_irqrestore(hba->host->host_lock, flags);

	return ret;
}

/**
 * __ufshcd_send_uic_cmd - Send UIC commands and retrieve the result
 * @hba: per adapter instance
 * @uic_cmd: UIC command
 * @completion: initialize the completion only if this is set to true
 *
 * Identical to ufshcd_send_uic_cmd() expect mutex. Must be called
 * with mutex held and host_lock locked.
 * Returns 0 only if success.
 */
static int
__ufshcd_send_uic_cmd(struct ufs_hba *hba, struct uic_command *uic_cmd,
		      bool completion)
{
	if (!ufshcd_ready_for_uic_cmd(hba)) {
		dev_err(hba->dev,
			"Controller not ready to accept UIC commands\n");
		return -EIO;
	}

	if (completion)
		init_completion(&uic_cmd->done);

	ufshcd_dispatch_uic_cmd(hba, uic_cmd);

	return 0;
}

/**
 * ufshcd_send_uic_cmd - Send UIC commands and retrieve the result
 * @hba: per adapter instance
 * @uic_cmd: UIC command
 *
 * Returns 0 only if success.
 */
static int
ufshcd_send_uic_cmd(struct ufs_hba *hba, struct uic_command *uic_cmd)
{
	int ret;
	unsigned long flags;

	ufshcd_hold(hba, false);
	mutex_lock(&hba->uic_cmd_mutex);
	ufshcd_add_delay_before_dme_cmd(hba);

	spin_lock_irqsave(hba->host->host_lock, flags);
	ret = __ufshcd_send_uic_cmd(hba, uic_cmd, true);
	spin_unlock_irqrestore(hba->host->host_lock, flags);
	if (!ret)
		ret = ufshcd_wait_for_uic_cmd(hba, uic_cmd);

	mutex_unlock(&hba->uic_cmd_mutex);

	ufshcd_release(hba);
	return ret;
}

/**
 * ufshcd_map_sg - Map scatter-gather list to prdt
 * @lrbp - pointer to local reference block
 *
 * Returns 0 in case of success, non-zero value in case of failure
 */
static int ufshcd_map_sg(struct ufs_hba *hba, struct ufshcd_lrb *lrbp)
{
	struct ufshcd_sg_entry *prd_table;
	struct scatterlist *sg;
	struct scsi_cmnd *cmd;
	int sg_segments;
	int i;

	cmd = lrbp->cmd;
	sg_segments = scsi_dma_map(cmd);
	if (sg_segments < 0)
		return sg_segments;

	if (sg_segments) {
		if (hba->quirks & UFSHCD_QUIRK_PRDT_BYTE_GRAN)
			lrbp->utr_descriptor_ptr->prd_table_length =
				cpu_to_le16((u16)(sg_segments *
					sizeof(struct ufshcd_sg_entry)));
		else
			lrbp->utr_descriptor_ptr->prd_table_length =
				cpu_to_le16((u16) (sg_segments));

		prd_table = (struct ufshcd_sg_entry *)lrbp->ucd_prdt_ptr;

		scsi_for_each_sg(cmd, sg, sg_segments, i) {
			prd_table[i].size  =
				cpu_to_le32(((u32) sg_dma_len(sg))-1);
			prd_table[i].base_addr =
				cpu_to_le32(lower_32_bits(sg->dma_address));
			prd_table[i].upper_addr =
				cpu_to_le32(upper_32_bits(sg->dma_address));
			prd_table[i].reserved = 0;
		}
	} else {
		lrbp->utr_descriptor_ptr->prd_table_length = 0;
	}

	return 0;
}

/**
 * ufshcd_enable_intr - enable interrupts
 * @hba: per adapter instance
 * @intrs: interrupt bits
 */
static void ufshcd_enable_intr(struct ufs_hba *hba, u32 intrs)
{
	u32 set = ufshcd_readl(hba, REG_INTERRUPT_ENABLE);

	if (hba->ufs_version == UFSHCI_VERSION_10) {
		u32 rw;
		rw = set & INTERRUPT_MASK_RW_VER_10;
		set = rw | ((set ^ intrs) & intrs);
	} else {
		set |= intrs;
	}

	ufshcd_writel(hba, set, REG_INTERRUPT_ENABLE);
}

/**
 * ufshcd_disable_intr - disable interrupts
 * @hba: per adapter instance
 * @intrs: interrupt bits
 */
static void ufshcd_disable_intr(struct ufs_hba *hba, u32 intrs)
{
	u32 set = ufshcd_readl(hba, REG_INTERRUPT_ENABLE);

	if (hba->ufs_version == UFSHCI_VERSION_10) {
		u32 rw;
		rw = (set & INTERRUPT_MASK_RW_VER_10) &
			~(intrs & INTERRUPT_MASK_RW_VER_10);
		set = rw | ((set & intrs) & ~INTERRUPT_MASK_RW_VER_10);

	} else {
		set &= ~intrs;
	}

	ufshcd_writel(hba, set, REG_INTERRUPT_ENABLE);
}

/**
 * ufshcd_prepare_req_desc_hdr() - Fills the requests header
 * descriptor according to request
 * @lrbp: pointer to local reference block
 * @upiu_flags: flags required in the header
 * @cmd_dir: requests data direction
 */
static void ufshcd_prepare_req_desc_hdr(struct ufshcd_lrb *lrbp,
			u32 *upiu_flags, enum dma_data_direction cmd_dir)
{
	struct utp_transfer_req_desc *req_desc = lrbp->utr_descriptor_ptr;
	u32 data_direction;
	u32 dword_0;

	if (cmd_dir == DMA_FROM_DEVICE) {
		data_direction = UTP_DEVICE_TO_HOST;
		*upiu_flags = UPIU_CMD_FLAGS_READ;
	} else if (cmd_dir == DMA_TO_DEVICE) {
		data_direction = UTP_HOST_TO_DEVICE;
		*upiu_flags = UPIU_CMD_FLAGS_WRITE;
	} else {
		data_direction = UTP_NO_DATA_TRANSFER;
		*upiu_flags = UPIU_CMD_FLAGS_NONE;
	}

	dword_0 = data_direction | (lrbp->command_type
				<< UPIU_COMMAND_TYPE_OFFSET);
	if (lrbp->intr_cmd)
		dword_0 |= UTP_REQ_DESC_INT_CMD;

	/* Transfer request descriptor header fields */
	req_desc->header.dword_0 = cpu_to_le32(dword_0);
	/* dword_1 is reserved, hence it is set to 0 */
	req_desc->header.dword_1 = 0;
	/*
	 * assigning invalid value for command status. Controller
	 * updates OCS on command completion, with the command
	 * status
	 */
	req_desc->header.dword_2 =
		cpu_to_le32(OCS_INVALID_COMMAND_STATUS);
	/* dword_3 is reserved, hence it is set to 0 */
	req_desc->header.dword_3 = 0;

	req_desc->prd_table_length = 0;
}

/**
 * ufshcd_prepare_utp_scsi_cmd_upiu() - fills the utp_transfer_req_desc,
 * for scsi commands
 * @lrbp - local reference block pointer
 * @upiu_flags - flags
 */
static
void ufshcd_prepare_utp_scsi_cmd_upiu(struct ufshcd_lrb *lrbp, u32 upiu_flags)
{
	struct utp_upiu_req *ucd_req_ptr = lrbp->ucd_req_ptr;
	unsigned short cdb_len;

	/* command descriptor fields */
	ucd_req_ptr->header.dword_0 = UPIU_HEADER_DWORD(
				UPIU_TRANSACTION_COMMAND, upiu_flags,
				lrbp->lun, lrbp->task_tag);
	ucd_req_ptr->header.dword_1 = UPIU_HEADER_DWORD(
				UPIU_COMMAND_SET_TYPE_SCSI, 0, 0, 0);

	/* Total EHS length and Data segment length will be zero */
	ucd_req_ptr->header.dword_2 = 0;

	ucd_req_ptr->sc.exp_data_transfer_len =
		cpu_to_be32(lrbp->cmd->sdb.length);

	cdb_len = min_t(unsigned short, lrbp->cmd->cmd_len, MAX_CDB_SIZE);
	memset(ucd_req_ptr->sc.cdb, 0, MAX_CDB_SIZE);
	memcpy(ucd_req_ptr->sc.cdb, lrbp->cmd->cmnd, cdb_len);

	memset(lrbp->ucd_rsp_ptr, 0, sizeof(struct utp_upiu_rsp));
}

/**
 * ufshcd_prepare_utp_query_req_upiu() - fills the utp_transfer_req_desc,
 * for query requsts
 * @hba: UFS hba
 * @lrbp: local reference block pointer
 * @upiu_flags: flags
 */
static void ufshcd_prepare_utp_query_req_upiu(struct ufs_hba *hba,
				struct ufshcd_lrb *lrbp, u32 upiu_flags)
{
	struct utp_upiu_req *ucd_req_ptr = lrbp->ucd_req_ptr;
	struct ufs_query *query = &hba->dev_cmd.query;
	u16 len = be16_to_cpu(query->request.upiu_req.length);
	u8 *descp = (u8 *)lrbp->ucd_req_ptr + GENERAL_UPIU_REQUEST_SIZE;

	/* Query request header */
	ucd_req_ptr->header.dword_0 = UPIU_HEADER_DWORD(
			UPIU_TRANSACTION_QUERY_REQ, upiu_flags,
			lrbp->lun, lrbp->task_tag);
	ucd_req_ptr->header.dword_1 = UPIU_HEADER_DWORD(
			0, query->request.query_func, 0, 0);

	/* Data segment length only need for WRITE_DESC */
	if (query->request.upiu_req.opcode == UPIU_QUERY_OPCODE_WRITE_DESC)
		ucd_req_ptr->header.dword_2 =
			UPIU_HEADER_DWORD(0, 0, (len >> 8), (u8)len);
	else
		ucd_req_ptr->header.dword_2 = 0;

	/* Copy the Query Request buffer as is */
	memcpy(&ucd_req_ptr->qr, &query->request.upiu_req,
			QUERY_OSF_SIZE);

	/* Copy the Descriptor */
	if (query->request.upiu_req.opcode == UPIU_QUERY_OPCODE_WRITE_DESC)
		memcpy(descp, query->descriptor, len);

	memset(lrbp->ucd_rsp_ptr, 0, sizeof(struct utp_upiu_rsp));
}

static inline void ufshcd_prepare_utp_nop_upiu(struct ufshcd_lrb *lrbp)
{
	struct utp_upiu_req *ucd_req_ptr = lrbp->ucd_req_ptr;

	memset(ucd_req_ptr, 0, sizeof(struct utp_upiu_req));

	/* command descriptor fields */
	ucd_req_ptr->header.dword_0 =
		UPIU_HEADER_DWORD(
			UPIU_TRANSACTION_NOP_OUT, 0, 0, lrbp->task_tag);
	/* clear rest of the fields of basic header */
	ucd_req_ptr->header.dword_1 = 0;
	ucd_req_ptr->header.dword_2 = 0;

	memset(lrbp->ucd_rsp_ptr, 0, sizeof(struct utp_upiu_rsp));
}

/**
 * ufshcd_comp_devman_upiu - UFS Protocol Information Unit(UPIU)
 *			     for Device Management Purposes
 * @hba - per adapter instance
 * @lrb - pointer to local reference block
 */
static int ufshcd_comp_devman_upiu(struct ufs_hba *hba, struct ufshcd_lrb *lrbp)
{
	u32 upiu_flags;
	int ret = 0;

	if (hba->ufs_version == UFSHCI_VERSION_20)
		lrbp->command_type = UTP_CMD_TYPE_UFS_STORAGE;
	else
		lrbp->command_type = UTP_CMD_TYPE_DEV_MANAGE;

	ufshcd_prepare_req_desc_hdr(lrbp, &upiu_flags, DMA_NONE);
	if (hba->dev_cmd.type == DEV_CMD_TYPE_QUERY)
		ufshcd_prepare_utp_query_req_upiu(hba, lrbp, upiu_flags);
	else if (hba->dev_cmd.type == DEV_CMD_TYPE_NOP)
		ufshcd_prepare_utp_nop_upiu(lrbp);
	else
		ret = -EINVAL;

	return ret;
}

/**
 * ufshcd_comp_scsi_upiu - UFS Protocol Information Unit(UPIU)
 *			   for SCSI Purposes
 * @hba - per adapter instance
 * @lrb - pointer to local reference block
 */
static int ufshcd_comp_scsi_upiu(struct ufs_hba *hba, struct ufshcd_lrb *lrbp)
{
	u32 upiu_flags;
	int ret = 0;

	if (hba->ufs_version == UFSHCI_VERSION_20)
		lrbp->command_type = UTP_CMD_TYPE_UFS_STORAGE;
	else
		lrbp->command_type = UTP_CMD_TYPE_SCSI;

	if (likely(lrbp->cmd)) {
		ufshcd_prepare_req_desc_hdr(lrbp, &upiu_flags,
						lrbp->cmd->sc_data_direction);
		ufshcd_prepare_utp_scsi_cmd_upiu(lrbp, upiu_flags);
	} else {
		ret = -EINVAL;
	}

	return ret;
}

/*
 * ufshcd_scsi_to_upiu_lun - maps scsi LUN to UPIU LUN
 * @scsi_lun: scsi LUN id
 *
 * Returns UPIU LUN id
 */
static inline u8 ufshcd_scsi_to_upiu_lun(unsigned int scsi_lun)
{
	if (scsi_is_wlun(scsi_lun))
		return (scsi_lun & UFS_UPIU_MAX_UNIT_NUM_ID)
			| UFS_UPIU_WLUN_ID;
	else
		return scsi_lun & UFS_UPIU_MAX_UNIT_NUM_ID;
}

/**
 * ufshcd_upiu_wlun_to_scsi_wlun - maps UPIU W-LUN id to SCSI W-LUN ID
 * @scsi_lun: UPIU W-LUN id
 *
 * Returns SCSI W-LUN id
 */
static inline u16 ufshcd_upiu_wlun_to_scsi_wlun(u8 upiu_wlun_id)
{
	return (upiu_wlun_id & ~UFS_UPIU_WLUN_ID) | SCSI_W_LUN_BASE;
}

/**
 * ufshcd_queuecommand - main entry point for SCSI requests
 * @cmd: command from SCSI Midlayer
 * @done: call back function
 *
 * Returns 0 for success, non-zero in case of failure
 */
static int ufshcd_queuecommand(struct Scsi_Host *host, struct scsi_cmnd *cmd)
{
	struct ufshcd_lrb *lrbp;
	struct ufs_hba *hba;
	unsigned long flags;
	int tag;
	int err = 0;

	hba = shost_priv(host);

	tag = cmd->request->tag;
	if (!ufshcd_valid_tag(hba, tag)) {
		dev_err(hba->dev,
			"%s: invalid command tag %d: cmd=0x%p, cmd->request=0x%p",
			__func__, tag, cmd, cmd->request);
		BUG();
	}

	spin_lock_irqsave(hba->host->host_lock, flags);
	switch (hba->ufshcd_state) {
	case UFSHCD_STATE_OPERATIONAL:
		break;
	case UFSHCD_STATE_EH_SCHEDULED:
	case UFSHCD_STATE_RESET:
		err = SCSI_MLQUEUE_HOST_BUSY;
		goto out_unlock;
	case UFSHCD_STATE_ERROR:
		set_host_byte(cmd, DID_ERROR);
		cmd->scsi_done(cmd);
		goto out_unlock;
	default:
		dev_WARN_ONCE(hba->dev, 1, "%s: invalid state %d\n",
				__func__, hba->ufshcd_state);
		set_host_byte(cmd, DID_BAD_TARGET);
		cmd->scsi_done(cmd);
		goto out_unlock;
	}

	/* if error handling is in progress, don't issue commands */
	if (ufshcd_eh_in_progress(hba)) {
		set_host_byte(cmd, DID_ERROR);
		cmd->scsi_done(cmd);
		goto out_unlock;
	}
	spin_unlock_irqrestore(hba->host->host_lock, flags);

	/* acquire the tag to make sure device cmds don't use it */
	if (test_and_set_bit_lock(tag, &hba->lrb_in_use)) {
		/*
		 * Dev manage command in progress, requeue the command.
		 * Requeuing the command helps in cases where the request *may*
		 * find different tag instead of waiting for dev manage command
		 * completion.
		 */
		err = SCSI_MLQUEUE_HOST_BUSY;
		goto out;
	}

	err = ufshcd_hold(hba, true);
	if (err) {
		err = SCSI_MLQUEUE_HOST_BUSY;
		clear_bit_unlock(tag, &hba->lrb_in_use);
		goto out;
	}

	/* IO svc time latency histogram */
	if (hba != NULL && cmd->request != NULL) {
		if (hba->latency_hist_enabled &&
		    (cmd->request->cmd_type == REQ_TYPE_FS)) {
			cmd->request->lat_hist_io_start = ktime_get();
			cmd->request->lat_hist_enabled = 1;
		} else
			cmd->request->lat_hist_enabled = 0;
	}

	WARN_ON(hba->clk_gating.state != CLKS_ON);

	lrbp = &hba->lrb[tag];

	WARN_ON(lrbp->cmd);
	lrbp->cmd = cmd;
	lrbp->sense_bufflen = SCSI_SENSE_BUFFERSIZE;
	lrbp->sense_buffer = cmd->sense_buffer;
	lrbp->task_tag = tag;
	lrbp->lun = ufshcd_scsi_to_upiu_lun(cmd->device->lun);
	lrbp->intr_cmd = !ufshcd_is_intr_aggr_allowed(hba) ? true : false;

	ufshcd_comp_scsi_upiu(hba, lrbp);

	err = ufshcd_map_sg(hba, lrbp);
	if (err) {
		lrbp->cmd = NULL;
		clear_bit_unlock(tag, &hba->lrb_in_use);
		goto out;
	}

	/* issue command to the controller */
	spin_lock_irqsave(hba->host->host_lock, flags);
	ufshcd_send_command(hba, tag);
out_unlock:
	spin_unlock_irqrestore(hba->host->host_lock, flags);
out:
	return err;
}

static int ufshcd_compose_dev_cmd(struct ufs_hba *hba,
		struct ufshcd_lrb *lrbp, enum dev_cmd_type cmd_type, int tag)
{
	lrbp->cmd = NULL;
	lrbp->sense_bufflen = 0;
	lrbp->sense_buffer = NULL;
	lrbp->task_tag = tag;
	lrbp->lun = 0; /* device management cmd is not specific to any LUN */
	lrbp->intr_cmd = true; /* No interrupt aggregation */
	hba->dev_cmd.type = cmd_type;

	return ufshcd_comp_devman_upiu(hba, lrbp);
}

static int
ufshcd_clear_cmd(struct ufs_hba *hba, int tag)
{
	int err = 0;
	unsigned long flags;
	u32 mask = 1 << tag;

	/* clear outstanding transaction before retry */
	spin_lock_irqsave(hba->host->host_lock, flags);
	ufshcd_utrl_clear(hba, tag);
	spin_unlock_irqrestore(hba->host->host_lock, flags);

	/*
	 * wait for for h/w to clear corresponding bit in door-bell.
	 * max. wait is 1 sec.
	 */
	err = ufshcd_wait_for_register(hba,
			REG_UTP_TRANSFER_REQ_DOOR_BELL,
			mask, ~mask, 1000, 1000, true);

	return err;
}

static int
ufshcd_check_query_response(struct ufs_hba *hba, struct ufshcd_lrb *lrbp)
{
	struct ufs_query_res *query_res = &hba->dev_cmd.query.response;

	/* Get the UPIU response */
	query_res->response = ufshcd_get_rsp_upiu_result(lrbp->ucd_rsp_ptr) >>
				UPIU_RSP_CODE_OFFSET;
	return query_res->response;
}

/**
 * ufshcd_dev_cmd_completion() - handles device management command responses
 * @hba: per adapter instance
 * @lrbp: pointer to local reference block
 */
static int
ufshcd_dev_cmd_completion(struct ufs_hba *hba, struct ufshcd_lrb *lrbp)
{
	int resp;
	int err = 0;

	resp = ufshcd_get_req_rsp(lrbp->ucd_rsp_ptr);

	switch (resp) {
	case UPIU_TRANSACTION_NOP_IN:
		if (hba->dev_cmd.type != DEV_CMD_TYPE_NOP) {
			err = -EINVAL;
			dev_err(hba->dev, "%s: unexpected response %x\n",
					__func__, resp);
		}
		break;
	case UPIU_TRANSACTION_QUERY_RSP:
		err = ufshcd_check_query_response(hba, lrbp);
		if (!err)
			err = ufshcd_copy_query_response(hba, lrbp);
		break;
	case UPIU_TRANSACTION_REJECT_UPIU:
		/* TODO: handle Reject UPIU Response */
		err = -EPERM;
		dev_err(hba->dev, "%s: Reject UPIU not fully implemented\n",
				__func__);
		break;
	default:
		err = -EINVAL;
		dev_err(hba->dev, "%s: Invalid device management cmd response: %x\n",
				__func__, resp);
		break;
	}

	return err;
}

static int ufshcd_wait_for_dev_cmd(struct ufs_hba *hba,
		struct ufshcd_lrb *lrbp, int max_timeout)
{
	int err = 0;
	unsigned long time_left;
	unsigned long flags;

	time_left = wait_for_completion_timeout(hba->dev_cmd.complete,
			msecs_to_jiffies(max_timeout));

	spin_lock_irqsave(hba->host->host_lock, flags);
	hba->dev_cmd.complete = NULL;
	if (likely(time_left)) {
		err = ufshcd_get_tr_ocs(lrbp);
		if (!err)
			err = ufshcd_dev_cmd_completion(hba, lrbp);
	}
	spin_unlock_irqrestore(hba->host->host_lock, flags);

	if (!time_left) {
		err = -ETIMEDOUT;
		dev_dbg(hba->dev, "%s: dev_cmd request timedout, tag %d\n",
			__func__, lrbp->task_tag);
		if (!ufshcd_clear_cmd(hba, lrbp->task_tag))
			/* successfully cleared the command, retry if needed */
			err = -EAGAIN;
		/*
		 * in case of an error, after clearing the doorbell,
		 * we also need to clear the outstanding_request
		 * field in hba
		 */
		ufshcd_outstanding_req_clear(hba, lrbp->task_tag);
	}

	return err;
}

/**
 * ufshcd_get_dev_cmd_tag - Get device management command tag
 * @hba: per-adapter instance
 * @tag: pointer to variable with available slot value
 *
 * Get a free slot and lock it until device management command
 * completes.
 *
 * Returns false if free slot is unavailable for locking, else
 * return true with tag value in @tag.
 */
static bool ufshcd_get_dev_cmd_tag(struct ufs_hba *hba, int *tag_out)
{
	int tag;
	bool ret = false;
	unsigned long tmp;

	if (!tag_out)
		goto out;

	do {
		tmp = ~hba->lrb_in_use;
		tag = find_last_bit(&tmp, hba->nutrs);
		if (tag >= hba->nutrs)
			goto out;
	} while (test_and_set_bit_lock(tag, &hba->lrb_in_use));

	*tag_out = tag;
	ret = true;
out:
	return ret;
}

static inline void ufshcd_put_dev_cmd_tag(struct ufs_hba *hba, int tag)
{
	clear_bit_unlock(tag, &hba->lrb_in_use);
}

/**
 * ufshcd_exec_dev_cmd - API for sending device management requests
 * @hba - UFS hba
 * @cmd_type - specifies the type (NOP, Query...)
 * @timeout - time in seconds
 *
 * NOTE: Since there is only one available tag for device management commands,
 * it is expected you hold the hba->dev_cmd.lock mutex.
 */
static int ufshcd_exec_dev_cmd(struct ufs_hba *hba,
		enum dev_cmd_type cmd_type, int timeout)
{
	struct ufshcd_lrb *lrbp;
	int err;
	int tag;
	struct completion wait;
	unsigned long flags;

	/*
	 * Get free slot, sleep if slots are unavailable.
	 * Even though we use wait_event() which sleeps indefinitely,
	 * the maximum wait time is bounded by SCSI request timeout.
	 */
	wait_event(hba->dev_cmd.tag_wq, ufshcd_get_dev_cmd_tag(hba, &tag));

	init_completion(&wait);
	lrbp = &hba->lrb[tag];
	WARN_ON(lrbp->cmd);
	err = ufshcd_compose_dev_cmd(hba, lrbp, cmd_type, tag);
	if (unlikely(err))
		goto out_put_tag;

	hba->dev_cmd.complete = &wait;

	/* Make sure descriptors are ready before ringing the doorbell */
	wmb();
	spin_lock_irqsave(hba->host->host_lock, flags);
	ufshcd_send_command(hba, tag);
	spin_unlock_irqrestore(hba->host->host_lock, flags);

	err = ufshcd_wait_for_dev_cmd(hba, lrbp, timeout);

out_put_tag:
	ufshcd_put_dev_cmd_tag(hba, tag);
	wake_up(&hba->dev_cmd.tag_wq);
	return err;
}

/**
 * ufshcd_init_query() - init the query response and request parameters
 * @hba: per-adapter instance
 * @request: address of the request pointer to be initialized
 * @response: address of the response pointer to be initialized
 * @opcode: operation to perform
 * @idn: flag idn to access
 * @index: LU number to access
 * @selector: query/flag/descriptor further identification
 */
static inline void ufshcd_init_query(struct ufs_hba *hba,
		struct ufs_query_req **request, struct ufs_query_res **response,
		enum query_opcode opcode, u8 idn, u8 index, u8 selector)
{
	*request = &hba->dev_cmd.query.request;
	*response = &hba->dev_cmd.query.response;
	memset(*request, 0, sizeof(struct ufs_query_req));
	memset(*response, 0, sizeof(struct ufs_query_res));
	(*request)->upiu_req.opcode = opcode;
	(*request)->upiu_req.idn = idn;
	(*request)->upiu_req.index = index;
	(*request)->upiu_req.selector = selector;
}

static int ufshcd_query_flag_retry(struct ufs_hba *hba,
	enum query_opcode opcode, enum flag_idn idn, bool *flag_res)
{
	int ret;
	int retries;

	for (retries = 0; retries < QUERY_REQ_RETRIES; retries++) {
		ret = ufshcd_query_flag(hba, opcode, idn, flag_res);
		if (ret)
			dev_dbg(hba->dev,
				"%s: failed with error %d, retries %d\n",
				__func__, ret, retries);
		else
			break;
	}

	if (ret)
		dev_err(hba->dev,
			"%s: query attribute, opcode %d, idn %d, failed with error %d after %d retires\n",
			__func__, opcode, idn, ret, retries);
	return ret;
}

/**
 * ufshcd_query_flag() - API function for sending flag query requests
 * hba: per-adapter instance
 * query_opcode: flag query to perform
 * idn: flag idn to access
 * flag_res: the flag value after the query request completes
 *
 * Returns 0 for success, non-zero in case of failure
 */
int ufshcd_query_flag(struct ufs_hba *hba, enum query_opcode opcode,
			enum flag_idn idn, bool *flag_res)
{
	struct ufs_query_req *request = NULL;
	struct ufs_query_res *response = NULL;
	int err, index = 0, selector = 0;
	int timeout = QUERY_REQ_TIMEOUT;

	BUG_ON(!hba);

	ufshcd_hold(hba, false);
	mutex_lock(&hba->dev_cmd.lock);
	ufshcd_init_query(hba, &request, &response, opcode, idn, index,
			selector);

	switch (opcode) {
	case UPIU_QUERY_OPCODE_SET_FLAG:
	case UPIU_QUERY_OPCODE_CLEAR_FLAG:
	case UPIU_QUERY_OPCODE_TOGGLE_FLAG:
		request->query_func = UPIU_QUERY_FUNC_STANDARD_WRITE_REQUEST;
		break;
	case UPIU_QUERY_OPCODE_READ_FLAG:
		request->query_func = UPIU_QUERY_FUNC_STANDARD_READ_REQUEST;
		if (!flag_res) {
			/* No dummy reads */
			dev_err(hba->dev, "%s: Invalid argument for read request\n",
					__func__);
			err = -EINVAL;
			goto out_unlock;
		}
		break;
	default:
		dev_err(hba->dev,
			"%s: Expected query flag opcode but got = %d\n",
			__func__, opcode);
		err = -EINVAL;
		goto out_unlock;
	}

	if (idn == QUERY_FLAG_IDN_FDEVICEINIT)
		timeout = QUERY_FDEVICEINIT_REQ_TIMEOUT;

	err = ufshcd_exec_dev_cmd(hba, DEV_CMD_TYPE_QUERY, timeout);

	if (err) {
		dev_err(hba->dev,
			"%s: Sending flag query for idn %d failed, err = %d\n",
			__func__, idn, err);
		goto out_unlock;
	}

	if (flag_res)
		*flag_res = (be32_to_cpu(response->upiu_res.value) &
				MASK_QUERY_UPIU_FLAG_LOC) & 0x1;

out_unlock:
	mutex_unlock(&hba->dev_cmd.lock);
	ufshcd_release(hba);
	return err;
}

/**
 * ufshcd_query_attr - API function for sending attribute requests
 * hba: per-adapter instance
 * opcode: attribute opcode
 * idn: attribute idn to access
 * index: index field
 * selector: selector field
 * attr_val: the attribute value after the query request completes
 *
 * Returns 0 for success, non-zero in case of failure
*/
static int ufshcd_query_attr(struct ufs_hba *hba, enum query_opcode opcode,
			enum attr_idn idn, u8 index, u8 selector, u32 *attr_val)
{
	struct ufs_query_req *request = NULL;
	struct ufs_query_res *response = NULL;
	int err;

	BUG_ON(!hba);

	ufshcd_hold(hba, false);
	if (!attr_val) {
		dev_err(hba->dev, "%s: attribute value required for opcode 0x%x\n",
				__func__, opcode);
		err = -EINVAL;
		goto out;
	}

	mutex_lock(&hba->dev_cmd.lock);
	ufshcd_init_query(hba, &request, &response, opcode, idn, index,
			selector);

	switch (opcode) {
	case UPIU_QUERY_OPCODE_WRITE_ATTR:
		request->query_func = UPIU_QUERY_FUNC_STANDARD_WRITE_REQUEST;
		request->upiu_req.value = cpu_to_be32(*attr_val);
		break;
	case UPIU_QUERY_OPCODE_READ_ATTR:
		request->query_func = UPIU_QUERY_FUNC_STANDARD_READ_REQUEST;
		break;
	default:
		dev_err(hba->dev, "%s: Expected query attr opcode but got = 0x%.2x\n",
				__func__, opcode);
		err = -EINVAL;
		goto out_unlock;
	}

	err = ufshcd_exec_dev_cmd(hba, DEV_CMD_TYPE_QUERY, QUERY_REQ_TIMEOUT);

	if (err) {
		dev_err(hba->dev, "%s: opcode 0x%.2x for idn %d failed, err = %d\n",
				__func__, opcode, idn, err);
		goto out_unlock;
	}

	*attr_val = be32_to_cpu(response->upiu_res.value);

out_unlock:
	mutex_unlock(&hba->dev_cmd.lock);
out:
	ufshcd_release(hba);
	return err;
}


/**
 * ufshcd_get_refclk_value - get programmed bRefClkFreq value
 * @hba: per-adapter instance
 * @value: variable to store read value
 *
 * Get Refclkfreq value
 */
int ufshcd_get_refclk_value(struct ufs_hba *hba, u32 *value)
{
	return ufshcd_query_attr(hba, UPIU_QUERY_OPCODE_READ_ATTR,
			QUERY_ATTR_IDN_REF_CLK_FREQ, 0, 0, value);
}
EXPORT_SYMBOL(ufshcd_get_refclk_value);

/**
 * ufshcd_set_refclk_value - Write bRefClkFreq value
 * @hba: per-adapter instance
 * @value: value to be written
 *
 * Set Refclkfreq value
 */
int ufshcd_set_refclk_value(struct ufs_hba *hba, u32 *value)
{
	return ufshcd_query_attr(hba, UPIU_QUERY_OPCODE_WRITE_ATTR,
			QUERY_ATTR_IDN_REF_CLK_FREQ, 0, 0, value);
}
EXPORT_SYMBOL(ufshcd_set_refclk_value);

/**
 * ufshcd_get_bootlun_en_value - get programmed bBootLunEn value
 * @hba: per-adapter instance
 * @value: variable to store read value
 *
 * Get BootLunEn value
 */
int ufshcd_get_bootlun_en_value(struct ufs_hba *hba, u32 *value)
{
	return ufshcd_query_attr(hba, UPIU_QUERY_OPCODE_READ_ATTR,
							 QUERY_ATTR_IDN_BOOTLUN_EN, 0, 0, value);
}
EXPORT_SYMBOL(ufshcd_get_bootlun_en_value);

/**
 * ufshcd_set_bootlun_en_value - Write bBootLunEn value
 * @hba: per-adapter instance
 * @value: value to be written
 *
 * Set Refclkfreq value
 */
int ufshcd_set_bootlun_en_value(struct ufs_hba *hba, u32 *value)
{
	return ufshcd_query_attr(hba, UPIU_QUERY_OPCODE_WRITE_ATTR,
							 QUERY_ATTR_IDN_BOOTLUN_EN, 0, 0, value);
}
EXPORT_SYMBOL(ufshcd_set_bootlun_en_value);

/**
 * ufshcd_get_config_desc_lock - Read configuration descriptor lock
 * @hba: per-adapter instance
 * @value: varibale to store read value
 *
 * Read device configuration descriptor lock
 */
int ufshcd_get_config_desc_lock(struct ufs_hba *hba, u32 *value)
{
	return ufshcd_query_attr(hba, UPIU_QUERY_OPCODE_READ_ATTR,
			QUERY_ATTR_IDN_CONF_DESC_LCK, 0, 0, value);
}
EXPORT_SYMBOL(ufshcd_get_config_desc_lock);

int ufshcd_get_dev_pwr_mode_value(struct ufs_hba *hba, u32 *value)
{
	return ufshcd_query_attr(hba, UPIU_QUERY_OPCODE_READ_ATTR,
				 QUERY_ATTR_IDN_PWR_MODE, 0, 0, value);
}
EXPORT_SYMBOL(ufshcd_get_dev_pwr_mode_value);

/**
 * ufshcd_query_attr_retry() - API function for sending query
 * attribute with retries
 * @hba: per-adapter instance
 * @opcode: attribute opcode
 * @idn: attribute idn to access
 * @index: index field
 * @selector: selector field
 * @attr_val: the attribute value after the query request
 * completes
 *
 * Returns 0 for success, non-zero in case of failure
*/
static int ufshcd_query_attr_retry(struct ufs_hba *hba,
	enum query_opcode opcode, enum attr_idn idn, u8 index, u8 selector,
	u32 *attr_val)
{
	int ret = 0;
	u32 retries;

	 for (retries = QUERY_REQ_RETRIES; retries > 0; retries--) {
		ret = ufshcd_query_attr(hba, opcode, idn, index,
						selector, attr_val);
		if (ret)
			dev_dbg(hba->dev, "%s: failed with error %d, retries %d\n",
				__func__, ret, retries);
		else
			break;
	}

	if (ret)
		dev_err(hba->dev,
			"%s: query attribute, idn %d, failed with error %d after %d retires\n",
			__func__, idn, ret, QUERY_REQ_RETRIES);
	return ret;
}

static int __ufshcd_query_descriptor(struct ufs_hba *hba,
			enum query_opcode opcode, enum desc_idn idn, u8 index,
			u8 selector, u8 *desc_buf, int *buf_len)
{
	struct ufs_query_req *request = NULL;
	struct ufs_query_res *response = NULL;
	int err;
	int timeout = QUERY_REQ_TIMEOUT;

	BUG_ON(!hba);

	ufshcd_hold(hba, false);
	if (!desc_buf) {
		dev_err(hba->dev, "%s: descriptor buffer required for opcode 0x%x\n",
				__func__, opcode);
		err = -EINVAL;
		goto out;
	}

	if (*buf_len < QUERY_DESC_MIN_SIZE || *buf_len > QUERY_DESC_MAX_SIZE) {
		dev_err(hba->dev, "%s: descriptor buffer size (%d) is out of range\n",
				__func__, *buf_len);
		err = -EINVAL;
		goto out;
	}

	mutex_lock(&hba->dev_cmd.lock);
	ufshcd_init_query(hba, &request, &response, opcode, idn, index,
			selector);
	hba->dev_cmd.query.descriptor = desc_buf;
	request->upiu_req.length = cpu_to_be16(*buf_len);

	switch (opcode) {
	case UPIU_QUERY_OPCODE_WRITE_DESC:
		request->query_func = UPIU_QUERY_FUNC_STANDARD_WRITE_REQUEST;
		break;
	case UPIU_QUERY_OPCODE_READ_DESC:
		request->query_func = UPIU_QUERY_FUNC_STANDARD_READ_REQUEST;
		break;
	default:
		dev_err(hba->dev,
				"%s: Expected query descriptor opcode but got = 0x%.2x\n",
				__func__, opcode);
		err = -EINVAL;
		goto out_unlock;
	}

	/* Config Desc Write takes longer time. Set timeout accordingly */
	if ((opcode == UPIU_QUERY_OPCODE_WRITE_DESC) &&
		(idn == QUERY_DESC_IDN_CONFIGURATION))
		timeout = QUERY_CONFIG_DESC_WRITE_TIMEOUT;

	err = ufshcd_exec_dev_cmd(hba, DEV_CMD_TYPE_QUERY, timeout);

	if (err) {
		dev_err(hba->dev, "%s: opcode 0x%.2x for idn %d failed, err = %d\n",
				__func__, opcode, idn, err);
		goto out_unlock;
	}

	hba->dev_cmd.query.descriptor = NULL;
	*buf_len = be16_to_cpu(response->upiu_res.length);

out_unlock:
	mutex_unlock(&hba->dev_cmd.lock);
out:
	ufshcd_release(hba);
	return err;
}

/**
 * ufshcd_query_descriptor_retry - API function for sending descriptor
 * requests
 * hba: per-adapter instance
 * opcode: attribute opcode
 * idn: attribute idn to access
 * index: index field
 * selector: selector field
 * desc_buf: the buffer that contains the descriptor
 * buf_len: length parameter passed to the device
 *
 * Returns 0 for success, non-zero in case of failure.
 * The buf_len parameter will contain, on return, the length parameter
 * received on the response.
 */
int ufshcd_query_descriptor_retry(struct ufs_hba *hba,
			enum query_opcode opcode, enum desc_idn idn, u8 index,
			u8 selector, u8 *desc_buf, int *buf_len)
{
	int err;
	int retries;

	for (retries = QUERY_REQ_RETRIES; retries > 0; retries--) {
		err = __ufshcd_query_descriptor(hba, opcode, idn, index,
						selector, desc_buf, buf_len);
		if (!err || err == -EINVAL)
			break;
	}

	return err;
}
EXPORT_SYMBOL(ufshcd_query_descriptor_retry);

/**
 * ufshcd_set_config_desc - Write configuration Descriptor
 * @hba: per-adapter instance
 * @desc_buf: configuration descriptor buffer
 *
 * Write configuration Descriptor
 */
int ufshcd_set_config_desc(struct ufs_hba *hba, u8 *desc_buf)
{
	u32 lun_desc_len;

	ufshcd_map_desc_id_to_length(hba,
		QUERY_DESC_IDN_CONFIGURATION, &lun_desc_len);
	return  ufshcd_query_descriptor_retry(hba, UPIU_QUERY_OPCODE_WRITE_DESC,
		QUERY_DESC_IDN_CONFIGURATION, 0, 0, desc_buf, &lun_desc_len);
}
EXPORT_SYMBOL(ufshcd_set_config_desc);

/**
 * ufshcd_read_desc_length - read the specified descriptor length from header
 * @hba: Pointer to adapter instance
 * @desc_id: descriptor idn value
 * @desc_index: descriptor index
 * @desc_length: pointer to variable to read the length of descriptor
 *
 * Return 0 in case of success, non-zero otherwise
 */
static int ufshcd_read_desc_length(struct ufs_hba *hba,
	enum desc_idn desc_id,
	int desc_index,
	int *desc_length)
{
	int ret;
	u8 header[QUERY_DESC_HDR_SIZE];
	int header_len = QUERY_DESC_HDR_SIZE;

	if (desc_id >= QUERY_DESC_IDN_MAX)
		return -EINVAL;

	ret = ufshcd_query_descriptor_retry(hba, UPIU_QUERY_OPCODE_READ_DESC,
					desc_id, desc_index, 0, header,
					&header_len);

	if (ret) {
		dev_err(hba->dev, "%s: Failed to get descriptor header id %d",
			__func__, desc_id);
		return ret;
	} else if (desc_id != header[QUERY_DESC_DESC_TYPE_OFFSET]) {
		dev_warn(hba->dev, "%s: descriptor header id %d and desc_id %d mismatch",
			__func__, header[QUERY_DESC_DESC_TYPE_OFFSET],
			desc_id);
		ret = -EINVAL;
	}

	*desc_length = header[QUERY_DESC_LENGTH_OFFSET];
	return ret;

}

/**
 * ufshcd_map_desc_id_to_length - map descriptor IDN to its length
 * @hba: Pointer to adapter instance
 * @desc_id: descriptor idn value
 * @desc_len: mapped desc length (out)
 *
 * Return 0 in case of success, non-zero otherwise
 */
int ufshcd_map_desc_id_to_length(struct ufs_hba *hba,
	enum desc_idn desc_id, int *desc_len)
{
	switch (desc_id) {
	case QUERY_DESC_IDN_DEVICE:
		*desc_len = hba->desc_size.dev_desc;
		break;
	case QUERY_DESC_IDN_POWER:
		*desc_len = hba->desc_size.pwr_desc;
		break;
	case QUERY_DESC_IDN_GEOMETRY:
		*desc_len = hba->desc_size.geom_desc;
		break;
	case QUERY_DESC_IDN_CONFIGURATION:
		*desc_len = hba->desc_size.conf_desc;
		break;
	case QUERY_DESC_IDN_UNIT:
		*desc_len = hba->desc_size.unit_desc;
		break;
	case QUERY_DESC_IDN_INTERCONNECT:
		*desc_len = hba->desc_size.interc_desc;
		break;
	case QUERY_DESC_IDN_STRING:
		*desc_len = QUERY_DESC_MAX_SIZE;
		break;
	case QUERY_DESC_IDN_RFU_0:
	case QUERY_DESC_IDN_RFU_1:
		*desc_len = 0;
		break;
	default:
		*desc_len = 0;
		return -EINVAL;
	}
	return 0;
}
EXPORT_SYMBOL(ufshcd_map_desc_id_to_length);

/**
 * ufshcd_read_desc_param - read the specified descriptor parameter
 * @hba: Pointer to adapter instance
 * @desc_id: descriptor idn value
 * @desc_index: descriptor index
 * @param_offset: offset of the parameter to read
 * @param_read_buf: pointer to buffer where parameter would be read
 * @param_size: sizeof(param_read_buf)
 *
 * Return 0 in case of success, non-zero otherwise
 */
static int ufshcd_read_desc_param(struct ufs_hba *hba,
				  enum desc_idn desc_id,
				  int desc_index,
				  u8 param_offset,
				  u8 *param_read_buf,
				  u8 param_size)
{
	int ret;
	u8 *desc_buf;
	int buff_len;
	bool is_kmalloc = true;

	/* Safety check */
	if (desc_id >= QUERY_DESC_IDN_MAX || !param_size)
		return -EINVAL;

	/* Get the max length of descriptor from structure filled up at probe
	 * time.
	 */
	ret = ufshcd_map_desc_id_to_length(hba, desc_id, &buff_len);

	/* Sanity checks */
	if (ret || !buff_len) {
		dev_err(hba->dev, "%s: Failed to get full descriptor length",
			__func__);
		return ret;
	}

	/* Check whether we need temp memory */
	if (param_offset != 0 || param_size < buff_len) {
		desc_buf = kmalloc(buff_len, GFP_KERNEL);
		if (!desc_buf)
			return -ENOMEM;
	} else {
		desc_buf = param_read_buf;
		is_kmalloc = false;
	}

	/* Request for full descriptor */
	ret = ufshcd_query_descriptor_retry(hba, UPIU_QUERY_OPCODE_READ_DESC,
					desc_id, desc_index, 0,
					desc_buf, &buff_len);
	if (ret) {
		dev_err(hba->dev, "%s: Failed reading descriptor. desc_id %d, desc_index %d, param_offset %d, ret %d",
			__func__, desc_id, desc_index, param_offset, ret);
		goto out;
	}

	/* Sanity check */
	if (desc_buf[QUERY_DESC_DESC_TYPE_OFFSET] != desc_id) {
		dev_err(hba->dev, "%s: invalid desc_id %d in descriptor header",
			__func__, desc_buf[QUERY_DESC_DESC_TYPE_OFFSET]);
		ret = -EINVAL;
		goto out;
	}

	/* Check wherher we will not copy more data, than available */
	if (is_kmalloc && param_size > buff_len)
		param_size = buff_len;

	if (is_kmalloc)
		memcpy(param_read_buf, &desc_buf[param_offset], param_size);
out:
	if (is_kmalloc)
		kfree(desc_buf);
	return ret;
}

static inline int ufshcd_read_desc(struct ufs_hba *hba,
				   enum desc_idn desc_id,
				   int desc_index,
				   u8 *buf,
				   u32 size)
{
	return ufshcd_read_desc_param(hba, desc_id, desc_index, 0, buf, size);
}

static inline int ufshcd_read_power_desc(struct ufs_hba *hba,
					 u8 *buf,
					 u32 size)
{
	return ufshcd_read_desc(hba, QUERY_DESC_IDN_POWER, 0, buf, size);
}

int ufshcd_read_device_desc(struct ufs_hba *hba, u8 *buf, u32 size)
{
	return ufshcd_read_desc(hba, QUERY_DESC_IDN_DEVICE, 0, buf, size);
}
EXPORT_SYMBOL(ufshcd_read_device_desc);

/**
 * ufshcd_read_string_desc - read string descriptor
 * @hba: pointer to adapter instance
 * @desc_index: descriptor index
 * @buf: pointer to buffer where descriptor would be read
 * @size: size of buf
 * @ascii: if true convert from unicode to ascii characters
 *
 * Return 0 in case of success, non-zero otherwise
 */
int ufshcd_read_string_desc(struct ufs_hba *hba, int desc_index, u8 *buf,
				u32 size, bool ascii)
{
	int err = 0;

	err = ufshcd_read_desc(hba,
				QUERY_DESC_IDN_STRING, desc_index, buf, size);

	if (err) {
		dev_err(hba->dev, "%s: reading String Desc failed after %d retries. err = %d\n",
			__func__, QUERY_REQ_RETRIES, err);
		goto out;
	}

	if (ascii) {
		int desc_len;
		int ascii_len;
		int i;
		char *buff_ascii;

		desc_len = buf[0];
		/* remove header and divide by 2 to move from UTF16 to UTF8 */
		ascii_len = (desc_len - QUERY_DESC_HDR_SIZE) / 2 + 1;
		if (size < ascii_len + QUERY_DESC_HDR_SIZE) {
			dev_err(hba->dev, "%s: buffer allocated size is too small\n",
					__func__);
			err = -ENOMEM;
			goto out;
		}

		buff_ascii = kmalloc(ascii_len, GFP_KERNEL);
		if (!buff_ascii) {
			err = -ENOMEM;
			goto out;
		}

		/*
		 * the descriptor contains string in UTF16 format
		 * we need to convert to utf-8 so it can be displayed
		 */
		utf16s_to_utf8s((wchar_t *)&buf[QUERY_DESC_HDR_SIZE],
				desc_len - QUERY_DESC_HDR_SIZE,
				UTF16_BIG_ENDIAN, buff_ascii, ascii_len);

		/* replace non-printable or non-ASCII characters with spaces */
		for (i = 0; i < ascii_len; i++)
			ufshcd_remove_non_printable(&buff_ascii[i]);

		memset(buf + QUERY_DESC_HDR_SIZE, 0,
				size - QUERY_DESC_HDR_SIZE);
		memcpy(buf + QUERY_DESC_HDR_SIZE, buff_ascii, ascii_len);
		buf[QUERY_DESC_LENGTH_OFFSET] = ascii_len + QUERY_DESC_HDR_SIZE;
		kfree(buff_ascii);
	}
out:
	return err;
}
EXPORT_SYMBOL(ufshcd_read_string_desc);

/**
 * ufshcd_read_unit_desc_param - read the specified unit descriptor parameter
 * @hba: Pointer to adapter instance
 * @lun: lun id
 * @param_offset: offset of the parameter to read
 * @param_read_buf: pointer to buffer where parameter would be read
 * @param_size: sizeof(param_read_buf)
 *
 * Return 0 in case of success, non-zero otherwise
 */
static inline int ufshcd_read_unit_desc_param(struct ufs_hba *hba,
					      int lun,
					      enum unit_desc_param param_offset,
					      u8 *param_read_buf,
					      u32 param_size)
{
	/*
	 * Unit descriptors are only available for general purpose LUs (LUN id
	 * from 0 to 7) and RPMB Well known LU.
	 */
	if (lun != UFS_UPIU_RPMB_WLUN && (lun >= UFS_UPIU_MAX_GENERAL_LUN))
		return -EOPNOTSUPP;

	return ufshcd_read_desc_param(hba, QUERY_DESC_IDN_UNIT, lun,
				      param_offset, param_read_buf, param_size);
}

/**
 * ufshcd_memory_alloc - allocate memory for host memory space data structures
 * @hba: per adapter instance
 *
 * 1. Allocate DMA memory for Command Descriptor array
 *	Each command descriptor consist of Command UPIU, Response UPIU and PRDT
 * 2. Allocate DMA memory for UTP Transfer Request Descriptor List (UTRDL).
 * 3. Allocate DMA memory for UTP Task Management Request Descriptor List
 *	(UTMRDL)
 * 4. Allocate memory for local reference block(lrb).
 *
 * Returns 0 for success, non-zero in case of failure
 */
static int ufshcd_memory_alloc(struct ufs_hba *hba)
{
	size_t utmrdl_size, utrdl_size, ucdl_size;

	/* Allocate memory for UTP command descriptors */
	ucdl_size = (sizeof(struct utp_transfer_cmd_desc) * hba->nutrs);
	hba->ucdl_base_addr = dmam_alloc_coherent(hba->dev,
						  ucdl_size,
						  &hba->ucdl_dma_addr,
						  GFP_KERNEL);

	/*
	 * UFSHCI requires UTP command descriptor to be 128 byte aligned.
	 * make sure hba->ucdl_dma_addr is aligned to PAGE_SIZE
	 * if hba->ucdl_dma_addr is aligned to PAGE_SIZE, then it will
	 * be aligned to 128 bytes as well
	 */
	if (!hba->ucdl_base_addr ||
	    WARN_ON(hba->ucdl_dma_addr & (PAGE_SIZE - 1))) {
		dev_err(hba->dev,
			"Command Descriptor Memory allocation failed\n");
		goto out;
	}

	/*
	 * Allocate memory for UTP Transfer descriptors
	 * UFSHCI requires 1024 byte alignment of UTRD
	 */
	utrdl_size = (sizeof(struct utp_transfer_req_desc) * hba->nutrs);
	hba->utrdl_base_addr = dmam_alloc_coherent(hba->dev,
						   utrdl_size,
						   &hba->utrdl_dma_addr,
						   GFP_KERNEL);
	if (!hba->utrdl_base_addr ||
	    WARN_ON(hba->utrdl_dma_addr & (PAGE_SIZE - 1))) {
		dev_err(hba->dev,
			"Transfer Descriptor Memory allocation failed\n");
		goto out;
	}

	/*
	 * Allocate memory for UTP Task Management descriptors
	 * UFSHCI requires 1024 byte alignment of UTMRD
	 */
	utmrdl_size = sizeof(struct utp_task_req_desc) * hba->nutmrs;
	hba->utmrdl_base_addr = dmam_alloc_coherent(hba->dev,
						    utmrdl_size,
						    &hba->utmrdl_dma_addr,
						    GFP_KERNEL);
	if (!hba->utmrdl_base_addr ||
	    WARN_ON(hba->utmrdl_dma_addr & (PAGE_SIZE - 1))) {
		dev_err(hba->dev,
		"Task Management Descriptor Memory allocation failed\n");
		goto out;
	}

	/* Allocate memory for local reference block */
	hba->lrb = devm_kzalloc(hba->dev,
				hba->nutrs * sizeof(struct ufshcd_lrb),
				GFP_KERNEL);
	if (!hba->lrb) {
		dev_err(hba->dev, "LRB Memory allocation failed\n");
		goto out;
	}
	return 0;
out:
	return -ENOMEM;
}

/**
 * ufshcd_host_memory_configure - configure local reference block with
 *				memory offsets
 * @hba: per adapter instance
 *
 * Configure Host memory space
 * 1. Update Corresponding UTRD.UCDBA and UTRD.UCDBAU with UCD DMA
 * address.
 * 2. Update each UTRD with Response UPIU offset, Response UPIU length
 * and PRDT offset.
 * 3. Save the corresponding addresses of UTRD, UCD.CMD, UCD.RSP and UCD.PRDT
 * into local reference block.
 */
static void ufshcd_host_memory_configure(struct ufs_hba *hba)
{
	struct utp_transfer_cmd_desc *cmd_descp;
	struct utp_transfer_req_desc *utrdlp;
	dma_addr_t cmd_desc_dma_addr;
	dma_addr_t cmd_desc_element_addr;
	u16 response_offset;
	u16 prdt_offset;
	int cmd_desc_size;
	int i;

	utrdlp = hba->utrdl_base_addr;
	cmd_descp = hba->ucdl_base_addr;

	response_offset =
		offsetof(struct utp_transfer_cmd_desc, response_upiu);
	prdt_offset =
		offsetof(struct utp_transfer_cmd_desc, prd_table);

	cmd_desc_size = sizeof(struct utp_transfer_cmd_desc);
	cmd_desc_dma_addr = hba->ucdl_dma_addr;

	for (i = 0; i < hba->nutrs; i++) {
		/* Configure UTRD with command descriptor base address */
		cmd_desc_element_addr =
				(cmd_desc_dma_addr + (cmd_desc_size * i));
		utrdlp[i].command_desc_base_addr_lo =
				cpu_to_le32(lower_32_bits(cmd_desc_element_addr));
		utrdlp[i].command_desc_base_addr_hi =
				cpu_to_le32(upper_32_bits(cmd_desc_element_addr));

		/* Response upiu and prdt offset should be in double words */
		if (hba->quirks & UFSHCD_QUIRK_PRDT_BYTE_GRAN) {
			utrdlp[i].response_upiu_offset =
				cpu_to_le16(response_offset);
			utrdlp[i].prd_table_offset =
				cpu_to_le16(prdt_offset);
			utrdlp[i].response_upiu_length =
				cpu_to_le16(ALIGNED_UPIU_SIZE);
		} else {
			utrdlp[i].response_upiu_offset =
				cpu_to_le16((response_offset >> 2));
			utrdlp[i].prd_table_offset =
				cpu_to_le16((prdt_offset >> 2));
			utrdlp[i].response_upiu_length =
				cpu_to_le16(ALIGNED_UPIU_SIZE >> 2);
		}

		hba->lrb[i].utr_descriptor_ptr = (utrdlp + i);
		hba->lrb[i].ucd_req_ptr =
			(struct utp_upiu_req *)(cmd_descp + i);
		hba->lrb[i].ucd_rsp_ptr =
			(struct utp_upiu_rsp *)cmd_descp[i].response_upiu;
		hba->lrb[i].ucd_prdt_ptr =
			(struct ufshcd_sg_entry *)cmd_descp[i].prd_table;
	}
}

/**
 * ufshcd_dme_link_startup - Notify Unipro to perform link startup
 * @hba: per adapter instance
 *
 * UIC_CMD_DME_LINK_STARTUP command must be issued to Unipro layer,
 * in order to initialize the Unipro link startup procedure.
 * Once the Unipro links are up, the device connected to the controller
 * is detected.
 *
 * Returns 0 on success, non-zero value on failure
 */
static int ufshcd_dme_link_startup(struct ufs_hba *hba)
{
	struct uic_command uic_cmd = {0};
	int ret;

	uic_cmd.command = UIC_CMD_DME_LINK_STARTUP;

	ret = ufshcd_send_uic_cmd(hba, &uic_cmd);
	if (ret)
		dev_err(hba->dev,
			"dme-link-startup: error code %d\n", ret);
	return ret;
}

static inline void ufshcd_add_delay_before_dme_cmd(struct ufs_hba *hba)
{
	#define MIN_DELAY_BEFORE_DME_CMDS_US	1000
	unsigned long min_sleep_time_us;

	if (!(hba->quirks & UFSHCD_QUIRK_DELAY_BEFORE_DME_CMDS))
		return;

	/*
	 * last_dme_cmd_tstamp will be 0 only for 1st call to
	 * this function
	 */
	if (unlikely(!ktime_to_us(hba->last_dme_cmd_tstamp))) {
		min_sleep_time_us = MIN_DELAY_BEFORE_DME_CMDS_US;
	} else {
		unsigned long delta =
			(unsigned long) ktime_to_us(
				ktime_sub(ktime_get(),
				hba->last_dme_cmd_tstamp));

		if (delta < MIN_DELAY_BEFORE_DME_CMDS_US)
			min_sleep_time_us =
				MIN_DELAY_BEFORE_DME_CMDS_US - delta;
		else
			return; /* no more delay required */
	}

	/* allow sleep for extra 50us if needed */
	usleep_range(min_sleep_time_us, min_sleep_time_us + 50);
}

/**
 * ufshcd_dme_set_attr - UIC command for DME_SET, DME_PEER_SET
 * @hba: per adapter instance
 * @attr_sel: uic command argument1
 * @attr_set: attribute set type as uic command argument2
 * @mib_val: setting value as uic command argument3
 * @peer: indicate whether peer or local
 *
 * Returns 0 on success, non-zero value on failure
 */
int ufshcd_dme_set_attr(struct ufs_hba *hba, u32 attr_sel,
			u8 attr_set, u32 mib_val, u8 peer)
{
	struct uic_command uic_cmd = {0};
	static const char *const action[] = {
		"dme-set",
		"dme-peer-set"
	};
	const char *set = action[!!peer];
	int ret;
	int retries = UFS_UIC_COMMAND_RETRIES;

	uic_cmd.command = peer ?
		UIC_CMD_DME_PEER_SET : UIC_CMD_DME_SET;
	uic_cmd.argument1 = attr_sel;
	uic_cmd.argument2 = UIC_ARG_ATTR_TYPE(attr_set);
	uic_cmd.argument3 = mib_val;

	do {
		/* for peer attributes we retry upon failure */
		ret = ufshcd_send_uic_cmd(hba, &uic_cmd);
		if (ret)
			dev_dbg(hba->dev, "%s: attr-id 0x%x val 0x%x error code %d\n",
				set, UIC_GET_ATTR_ID(attr_sel), mib_val, ret);
	} while (ret && peer && --retries);

	if (!retries)
		dev_err(hba->dev, "%s: attr-id 0x%x val 0x%x failed %d retries\n",
				set, UIC_GET_ATTR_ID(attr_sel), mib_val,
				retries);

	return ret;
}
EXPORT_SYMBOL_GPL(ufshcd_dme_set_attr);

/**
 * ufshcd_dme_get_attr - UIC command for DME_GET, DME_PEER_GET
 * @hba: per adapter instance
 * @attr_sel: uic command argument1
 * @mib_val: the value of the attribute as returned by the UIC command
 * @peer: indicate whether peer or local
 *
 * Returns 0 on success, non-zero value on failure
 */
int ufshcd_dme_get_attr(struct ufs_hba *hba, u32 attr_sel,
			u32 *mib_val, u8 peer)
{
	struct uic_command uic_cmd = {0};
	static const char *const action[] = {
		"dme-get",
		"dme-peer-get"
	};
	const char *get = action[!!peer];
	int ret;
	int retries = UFS_UIC_COMMAND_RETRIES;
	struct ufs_pa_layer_attr orig_pwr_info;
	struct ufs_pa_layer_attr temp_pwr_info;
	bool pwr_mode_change = false;

	if (peer && (hba->quirks & UFSHCD_QUIRK_DME_PEER_ACCESS_AUTO_MODE)) {
		orig_pwr_info = hba->pwr_info;
		temp_pwr_info = orig_pwr_info;

		if (orig_pwr_info.pwr_tx == FAST_MODE ||
		    orig_pwr_info.pwr_rx == FAST_MODE) {
			temp_pwr_info.pwr_tx = FASTAUTO_MODE;
			temp_pwr_info.pwr_rx = FASTAUTO_MODE;
			pwr_mode_change = true;
		} else if (orig_pwr_info.pwr_tx == SLOW_MODE ||
		    orig_pwr_info.pwr_rx == SLOW_MODE) {
			temp_pwr_info.pwr_tx = SLOWAUTO_MODE;
			temp_pwr_info.pwr_rx = SLOWAUTO_MODE;
			pwr_mode_change = true;
		}
		if (pwr_mode_change) {
			ret = ufshcd_change_power_mode(hba, &temp_pwr_info);
			if (ret)
				goto out;
		}
	}

	uic_cmd.command = peer ?
		UIC_CMD_DME_PEER_GET : UIC_CMD_DME_GET;
	uic_cmd.argument1 = attr_sel;

	do {
		/* for peer attributes we retry upon failure */
		ret = ufshcd_send_uic_cmd(hba, &uic_cmd);
		if (ret)
			dev_dbg(hba->dev, "%s: attr-id 0x%x error code %d\n",
				get, UIC_GET_ATTR_ID(attr_sel), ret);
	} while (ret && peer && --retries);

	if (!retries)
		dev_err(hba->dev, "%s: attr-id 0x%x failed %d retries\n",
				get, UIC_GET_ATTR_ID(attr_sel), retries);

	if (mib_val && !ret)
		*mib_val = uic_cmd.argument3;

	if (peer && (hba->quirks & UFSHCD_QUIRK_DME_PEER_ACCESS_AUTO_MODE)
	    && pwr_mode_change)
		ufshcd_change_power_mode(hba, &orig_pwr_info);
out:
	return ret;
}
EXPORT_SYMBOL_GPL(ufshcd_dme_get_attr);

/**
 * ufshcd_uic_pwr_ctrl - executes UIC commands (which affects the link power
 * state) and waits for it to take effect.
 *
 * @hba: per adapter instance
 * @cmd: UIC command to execute
 *
 * DME operations like DME_SET(PA_PWRMODE), DME_HIBERNATE_ENTER &
 * DME_HIBERNATE_EXIT commands take some time to take its effect on both host
 * and device UniPro link and hence it's final completion would be indicated by
 * dedicated status bits in Interrupt Status register (UPMS, UHES, UHXS) in
 * addition to normal UIC command completion Status (UCCS). This function only
 * returns after the relevant status bits indicate the completion.
 *
 * Returns 0 on success, non-zero value on failure
 */
static int ufshcd_uic_pwr_ctrl(struct ufs_hba *hba, struct uic_command *cmd)
{
	struct completion uic_async_done;
	unsigned long flags;
	u8 status;
	int ret;
	bool reenable_intr = false;

	mutex_lock(&hba->uic_cmd_mutex);
	init_completion(&uic_async_done);
	ufshcd_add_delay_before_dme_cmd(hba);

	spin_lock_irqsave(hba->host->host_lock, flags);
	hba->uic_async_done = &uic_async_done;
	if (ufshcd_readl(hba, REG_INTERRUPT_ENABLE) & UIC_COMMAND_COMPL) {
		ufshcd_disable_intr(hba, UIC_COMMAND_COMPL);
		/*
		 * Make sure UIC command completion interrupt is disabled before
		 * issuing UIC command.
		 */
		wmb();
		reenable_intr = true;
	}
	ret = __ufshcd_send_uic_cmd(hba, cmd, false);
	spin_unlock_irqrestore(hba->host->host_lock, flags);
	if (ret) {
		dev_err(hba->dev,
			"pwr ctrl cmd 0x%x with mode 0x%x uic error %d\n",
			cmd->command, cmd->argument3, ret);
		goto out;
	}

	if (!wait_for_completion_timeout(hba->uic_async_done,
					 msecs_to_jiffies(UIC_CMD_TIMEOUT))) {
		dev_err(hba->dev,
			"pwr ctrl cmd 0x%x with mode 0x%x completion timeout\n",
			cmd->command, cmd->argument3);
		ret = -ETIMEDOUT;
		goto out;
	}

	if (reenable_intr)
		ufshcd_enable_intr(hba, UIC_COMMAND_COMPL);

	status = ufshcd_get_upmcrs(hba);
	if (status != PWR_LOCAL) {
		dev_err(hba->dev,
			"pwr ctrl cmd 0x%0x failed, host upmcrs:0x%x\n",
			cmd->command, status);
		ret = (status != PWR_OK) ? status : -1;
	}
out:
	spin_lock_irqsave(hba->host->host_lock, flags);
	hba->active_uic_cmd = NULL;
	hba->uic_async_done = NULL;
	spin_unlock_irqrestore(hba->host->host_lock, flags);
	mutex_unlock(&hba->uic_cmd_mutex);

	return ret;
}

/**
 * ufshcd_uic_change_pwr_mode - Perform the UIC power mode chage
 *				using DME_SET primitives.
 * @hba: per adapter instance
 * @mode: powr mode value
 *
 * Returns 0 on success, non-zero value on failure
 */
static int ufshcd_uic_change_pwr_mode(struct ufs_hba *hba, u8 mode)
{
	struct uic_command uic_cmd = {0};
	int ret;

	if (hba->quirks & UFSHCD_QUIRK_BROKEN_PA_RXHSUNTERMCAP) {
		ret = ufshcd_dme_set(hba,
				UIC_ARG_MIB_SEL(PA_RXHSUNTERMCAP, 0), 1);
		if (ret) {
			dev_err(hba->dev, "%s: failed to enable PA_RXHSUNTERMCAP ret %d\n",
						__func__, ret);
			goto out;
		}
	}

	uic_cmd.command = UIC_CMD_DME_SET;
	uic_cmd.argument1 = UIC_ARG_MIB(PA_PWRMODE);
	uic_cmd.argument3 = mode;
	ufshcd_hold(hba, false);
	ret = ufshcd_uic_pwr_ctrl(hba, &uic_cmd);
	ufshcd_release(hba);

out:
	return ret;
}

static int ufshcd_link_recovery(struct ufs_hba *hba)
{
	int ret;
	unsigned long flags;

	spin_lock_irqsave(hba->host->host_lock, flags);
	hba->ufshcd_state = UFSHCD_STATE_RESET;
	ufshcd_set_eh_in_progress(hba);
	spin_unlock_irqrestore(hba->host->host_lock, flags);

	ret = ufshcd_host_reset_and_restore(hba);

	spin_lock_irqsave(hba->host->host_lock, flags);
	if (ret)
		hba->ufshcd_state = UFSHCD_STATE_ERROR;
	ufshcd_clear_eh_in_progress(hba);
	spin_unlock_irqrestore(hba->host->host_lock, flags);

	if (ret)
		dev_err(hba->dev, "%s: link recovery failed, err %d",
			__func__, ret);

	return ret;
}

static int __ufshcd_uic_hibern8_enter(struct ufs_hba *hba)
{
	int ret;
	struct uic_command uic_cmd = {0};

	uic_cmd.command = UIC_CMD_DME_HIBER_ENTER;
	ret = ufshcd_uic_pwr_ctrl(hba, &uic_cmd);

	if (ret) {
		dev_err(hba->dev, "%s: hibern8 enter failed. ret = %d\n",
			__func__, ret);

		/*
		 * If link recovery fails then return error so that caller
		 * don't retry the hibern8 enter again.
		 */
		if (ufshcd_link_recovery(hba))
			ret = -ENOLINK;
	}

	return ret;
}

static int ufshcd_uic_hibern8_enter(struct ufs_hba *hba)
{
	int ret = 0, retries;

	for (retries = UIC_HIBERN8_ENTER_RETRIES; retries > 0; retries--) {
		ret = __ufshcd_uic_hibern8_enter(hba);
		if (!ret || ret == -ENOLINK)
			goto out;
	}
out:
	if (!ret)
		ufshcd_vops_hibern8_entry_notify(hba);
	return ret;
}

static int ufshcd_uic_hibern8_exit(struct ufs_hba *hba)
{
	struct uic_command uic_cmd = {0};
	int ret;

	uic_cmd.command = UIC_CMD_DME_HIBER_EXIT;
	ret = ufshcd_uic_pwr_ctrl(hba, &uic_cmd);
	if (ret) {
		dev_err(hba->dev, "%s: hibern8 exit failed. ret = %d\n",
			__func__, ret);
		ret = ufshcd_link_recovery(hba);
	}

	return ret;
}

 /**
 * ufshcd_init_pwr_info - setting the POR (power on reset)
 * values in hba power info
 * @hba: per-adapter instance
 */
static void ufshcd_init_pwr_info(struct ufs_hba *hba)
{
	hba->pwr_info.gear_rx = UFS_PWM_G1;
	hba->pwr_info.gear_tx = UFS_PWM_G1;
	hba->pwr_info.lane_rx = 1;
	hba->pwr_info.lane_tx = 1;
	hba->pwr_info.pwr_rx = SLOWAUTO_MODE;
	hba->pwr_info.pwr_tx = SLOWAUTO_MODE;
	hba->pwr_info.hs_rate = 0;
}

/**
 * ufshcd_get_max_pwr_mode - reads the max power mode negotiated with device
 * @hba: per-adapter instance
 */
static int ufshcd_get_max_pwr_mode(struct ufs_hba *hba)
{
	struct ufs_pa_layer_attr *pwr_info = &hba->max_pwr_info.info;

	if (hba->max_pwr_info.is_valid)
		return 0;

	pwr_info->pwr_tx = FASTAUTO_MODE;
	pwr_info->pwr_rx = FASTAUTO_MODE;
	pwr_info->hs_rate = PA_HS_MODE_B;

	/* Get the connected lane count */
	ufshcd_dme_get(hba, UIC_ARG_MIB(PA_CONNECTEDRXDATALANES),
			&pwr_info->lane_rx);
	ufshcd_dme_get(hba, UIC_ARG_MIB(PA_CONNECTEDTXDATALANES),
			&pwr_info->lane_tx);

	if (!pwr_info->lane_rx || !pwr_info->lane_tx) {
		dev_err(hba->dev, "%s: invalid connected lanes value. rx=%d, tx=%d\n",
				__func__,
				pwr_info->lane_rx,
				pwr_info->lane_tx);
		return -EINVAL;
	}

	/*
	 * First, get the maximum gears of HS speed.
	 * If a zero value, it means there is no HSGEAR capability.
	 * Then, get the maximum gears of PWM speed.
	 */
	ufshcd_dme_get(hba, UIC_ARG_MIB(PA_MAXRXHSGEAR), &pwr_info->gear_rx);
	if (!pwr_info->gear_rx) {
		ufshcd_dme_get(hba, UIC_ARG_MIB(PA_MAXRXPWMGEAR),
				&pwr_info->gear_rx);
		if (!pwr_info->gear_rx) {
			dev_err(hba->dev, "%s: invalid max pwm rx gear read = %d\n",
				__func__, pwr_info->gear_rx);
			return -EINVAL;
		}
		pwr_info->pwr_rx = SLOWAUTO_MODE;
	}

	ufshcd_dme_peer_get(hba, UIC_ARG_MIB(PA_MAXRXHSGEAR),
			&pwr_info->gear_tx);
	if (!pwr_info->gear_tx) {
		ufshcd_dme_peer_get(hba, UIC_ARG_MIB(PA_MAXRXPWMGEAR),
				&pwr_info->gear_tx);
		if (!pwr_info->gear_tx) {
			dev_err(hba->dev, "%s: invalid max pwm tx gear read = %d\n",
				__func__, pwr_info->gear_tx);
			return -EINVAL;
		}
		pwr_info->pwr_tx = SLOWAUTO_MODE;
	}

	hba->max_pwr_info.is_valid = true;
	return 0;
}

static int ufshcd_change_power_mode(struct ufs_hba *hba,
			     struct ufs_pa_layer_attr *pwr_mode)
{
	int ret;

	/* if already configured to the requested pwr_mode */
	if (pwr_mode->gear_rx == hba->pwr_info.gear_rx &&
	    pwr_mode->gear_tx == hba->pwr_info.gear_tx &&
	    pwr_mode->lane_rx == hba->pwr_info.lane_rx &&
	    pwr_mode->lane_tx == hba->pwr_info.lane_tx &&
	    pwr_mode->pwr_rx == hba->pwr_info.pwr_rx &&
	    pwr_mode->pwr_tx == hba->pwr_info.pwr_tx &&
	    pwr_mode->hs_rate == hba->pwr_info.hs_rate) {
		dev_dbg(hba->dev, "%s: power already configured\n", __func__);
		ret = 0;
		goto out;
	}

	/*
	 * Configure attributes for power mode change with below.
	 * - PA_RXGEAR, PA_ACTIVERXDATALANES, PA_RXTERMINATION,
	 * - PA_TXGEAR, PA_ACTIVETXDATALANES, PA_TXTERMINATION,
	 * - PA_HSSERIES
	 */
	ufshcd_dme_set(hba, UIC_ARG_MIB(PA_RXGEAR), pwr_mode->gear_rx);
	ufshcd_dme_set(hba, UIC_ARG_MIB(PA_ACTIVERXDATALANES),
			pwr_mode->lane_rx);
	if (pwr_mode->pwr_rx == FASTAUTO_MODE ||
			pwr_mode->pwr_rx == FAST_MODE)
		ufshcd_dme_set(hba, UIC_ARG_MIB(PA_RXTERMINATION), TRUE);
	else
		ufshcd_dme_set(hba, UIC_ARG_MIB(PA_RXTERMINATION), FALSE);

	ufshcd_dme_set(hba, UIC_ARG_MIB(PA_TXGEAR), pwr_mode->gear_tx);
	ufshcd_dme_set(hba, UIC_ARG_MIB(PA_ACTIVETXDATALANES),
			pwr_mode->lane_tx);
	if (pwr_mode->pwr_tx == FASTAUTO_MODE ||
			pwr_mode->pwr_tx == FAST_MODE)
		ufshcd_dme_set(hba, UIC_ARG_MIB(PA_TXTERMINATION), TRUE);
	else
		ufshcd_dme_set(hba, UIC_ARG_MIB(PA_TXTERMINATION), FALSE);

	if (pwr_mode->pwr_rx == FASTAUTO_MODE ||
	    pwr_mode->pwr_tx == FASTAUTO_MODE ||
	    pwr_mode->pwr_rx == FAST_MODE ||
	    pwr_mode->pwr_tx == FAST_MODE)
		ufshcd_dme_set(hba, UIC_ARG_MIB(PA_HSSERIES),
						pwr_mode->hs_rate);

	ret = ufshcd_uic_change_pwr_mode(hba, pwr_mode->pwr_rx << 4
			| pwr_mode->pwr_tx);
	if (ret)
		dev_err(hba->dev,
			"%s: power mode change failed %d\n", __func__, ret);
	else
		memcpy(&hba->pwr_info, pwr_mode,
			sizeof(struct ufs_pa_layer_attr));
out:
	if (!ret)
		ufshcd_vops_pwr_change_notify(hba, POST_CHANGE, NULL,
					      pwr_mode);

	return ret;
}

/**
 * ufshcd_config_pwr_mode - configure a new power mode
 * @hba: per-adapter instance
 * @desired_pwr_mode: desired power configuration
 */
static int ufshcd_config_pwr_mode(struct ufs_hba *hba,
		struct ufs_pa_layer_attr *desired_pwr_mode)
{
	struct ufs_pa_layer_attr final_params = { 0 };
	int ret;

	ret = ufshcd_vops_pwr_change_notify(hba, PRE_CHANGE,
					desired_pwr_mode, &final_params);

	if (ret)
		memcpy(&final_params, desired_pwr_mode, sizeof(final_params));

	ret = ufshcd_change_power_mode(hba, &final_params);

	return ret;
}

/**
 * ufshcd_complete_dev_init() - checks device readiness
 * hba: per-adapter instance
 *
 * Set fDeviceInit flag and poll until device toggles it.
 */
static int ufshcd_complete_dev_init(struct ufs_hba *hba)
{
	int i;
	int err;
	bool flag_res = 1;

	err = ufshcd_query_flag_retry(hba, UPIU_QUERY_OPCODE_SET_FLAG,
		QUERY_FLAG_IDN_FDEVICEINIT, NULL);
	if (err) {
		dev_err(hba->dev,
			"%s setting fDeviceInit flag failed with error %d\n",
			__func__, err);
		goto out;
	}

	/* poll for max. 1000 iterations for fDeviceInit flag to clear */
	for (i = 0; i < 1000 && !err && flag_res; i++) {
		err = ufshcd_query_flag_retry(hba, UPIU_QUERY_OPCODE_READ_FLAG,
			QUERY_FLAG_IDN_FDEVICEINIT, &flag_res);
		usleep_range(3000, 5000);
	}

	if (err)
		dev_err(hba->dev,
			"%s reading fDeviceInit flag failed with error %d\n",
			__func__, err);
	else if (flag_res)
		dev_err(hba->dev,
			"%s fDeviceInit was not cleared by the device\n",
			__func__);

out:
	return err;
}

/**
 * ufshcd_make_hba_operational - Make UFS controller operational
 * @hba: per adapter instance
 *
 * To bring UFS host controller to operational state,
 * 1. Enable required interrupts
 * 2. Configure interrupt aggregation
 * 3. Program UTRL and UTMRL base address
 * 4. Configure run-stop-registers
 *
 * Returns 0 on success, non-zero value on failure
 */
static int ufshcd_make_hba_operational(struct ufs_hba *hba)
{
	int err = 0;
	u32 reg;

	/* Enable required interrupts */
	ufshcd_enable_intr(hba, UFSHCD_ENABLE_INTRS);

	/* Configure interrupt aggregation */
	if (ufshcd_is_intr_aggr_allowed(hba))
		ufshcd_config_intr_aggr(hba, hba->nutrs - 1, INT_AGGR_DEF_TO);
	else
		ufshcd_disable_intr_aggr(hba);

	/* Configure UTRL and UTMRL base address registers */
	ufshcd_writel(hba, lower_32_bits(hba->utrdl_dma_addr),
			REG_UTP_TRANSFER_REQ_LIST_BASE_L);
	ufshcd_writel(hba, upper_32_bits(hba->utrdl_dma_addr),
			REG_UTP_TRANSFER_REQ_LIST_BASE_H);
	ufshcd_writel(hba, lower_32_bits(hba->utmrdl_dma_addr),
			REG_UTP_TASK_REQ_LIST_BASE_L);
	ufshcd_writel(hba, upper_32_bits(hba->utmrdl_dma_addr),
			REG_UTP_TASK_REQ_LIST_BASE_H);

	/*
	 * Make sure base address and interrupt setup are updated before
	 * enabling the run/stop registers below.
	 */
	wmb();

	/*
	 * UCRDY, UTMRLDY and UTRLRDY bits must be 1
	 */
	reg = ufshcd_readl(hba, REG_CONTROLLER_STATUS);
	if (!(ufshcd_get_lists_status(reg))) {
		ufshcd_enable_run_stop_reg(hba);
	} else {
		dev_err(hba->dev,
			"Host controller not ready to process requests");
		err = -EIO;
		goto out;
	}

out:
	return err;
}

/**
 * ufshcd_hba_stop - Send controller to reset state
 * @hba: per adapter instance
 * @can_sleep: perform sleep or just spin
 */
static inline void ufshcd_hba_stop(struct ufs_hba *hba, bool can_sleep)
{
	int err;

	ufshcd_vops_hce_disable_notify(hba, PRE_CHANGE);
	ufshcd_writel(hba, CONTROLLER_DISABLE,  REG_CONTROLLER_ENABLE);
	err = ufshcd_wait_for_register(hba, REG_CONTROLLER_ENABLE,
					CONTROLLER_ENABLE, CONTROLLER_DISABLE,
					10, 1, can_sleep);
	if (err)
		dev_err(hba->dev, "%s: Controller disable failed\n", __func__);
}

/**
 * ufshcd_hba_enable - initialize the controller
 * @hba: per adapter instance
 *
 * The controller resets itself and controller firmware initialization
 * sequence kicks off. When controller is ready it will set
 * the Host Controller Enable bit to 1.
 *
 * Returns 0 on success, non-zero value on failure
 */
static int ufshcd_hba_enable(struct ufs_hba *hba)
{
	int retry;

	/*
	 * msleep of 1 and 5 used in this function might result in msleep(20),
	 * but it was necessary to send the UFS FPGA to reset mode during
	 * development and testing of this driver. msleep can be changed to
	 * mdelay and retry count can be reduced based on the controller.
	 */
	if (!ufshcd_is_hba_active(hba))
		/* change controller state to "reset state" */
		ufshcd_hba_stop(hba, true);

	/* UniPro link is disabled at this point */
	ufshcd_set_link_off(hba);

	ufshcd_vops_hce_enable_notify(hba, PRE_CHANGE);

	/* start controller initialization sequence */
	ufshcd_hba_start(hba);

	/*
	 * To initialize a UFS host controller HCE bit must be set to 1.
	 * During initialization the HCE bit value changes from 1->0->1.
	 * When the host controller completes initialization sequence
	 * it sets the value of HCE bit to 1. The same HCE bit is read back
	 * to check if the controller has completed initialization sequence.
	 * So without this delay the value HCE = 1, set in the previous
	 * instruction might be read back.
	 * This delay can be changed based on the controller.
	 */
	msleep(1);

	/* wait for the host controller to complete initialization */
	retry = 10;
	while (ufshcd_is_hba_active(hba)) {
		if (retry) {
			retry--;
		} else {
			dev_err(hba->dev,
				"Controller enable failed\n");
			return -EIO;
		}
		msleep(5);
	}

	/* enable UIC related interrupts */
	ufshcd_enable_intr(hba, UFSHCD_UIC_MASK);

	ufshcd_vops_hce_enable_notify(hba, POST_CHANGE);

	return 0;
}

static int ufshcd_disable_tx_lcc(struct ufs_hba *hba, bool peer)
{
	int tx_lanes, i, err = 0;

	if (!peer)
		ufshcd_dme_get(hba, UIC_ARG_MIB(PA_CONNECTEDTXDATALANES),
			       &tx_lanes);
	else
		ufshcd_dme_peer_get(hba, UIC_ARG_MIB(PA_CONNECTEDTXDATALANES),
				    &tx_lanes);
	for (i = 0; i < tx_lanes; i++) {
		if (!peer)
			err = ufshcd_dme_set(hba,
				UIC_ARG_MIB_SEL(TX_LCC_ENABLE,
					UIC_ARG_MPHY_TX_GEN_SEL_INDEX(i)),
					0);
		else
			err = ufshcd_dme_peer_set(hba,
				UIC_ARG_MIB_SEL(TX_LCC_ENABLE,
					UIC_ARG_MPHY_TX_GEN_SEL_INDEX(i)),
					0);
		if (err) {
			dev_err(hba->dev, "%s: TX LCC Disable failed, peer = %d, lane = %d, err = %d",
				__func__, peer, i, err);
			break;
		}
	}

	return err;
}

static inline int ufshcd_disable_device_tx_lcc(struct ufs_hba *hba)
{
	return ufshcd_disable_tx_lcc(hba, true);
}

/**
 * ufshcd_link_startup - Initialize unipro link startup
 * @hba: per adapter instance
 *
 * Returns 0 for success, non-zero in case of failure
 */
static int ufshcd_link_startup(struct ufs_hba *hba)
{
	int ret;
	int retries = DME_LINKSTARTUP_RETRIES;
	bool link_startup_again = false;

	/*
	 * If UFS device isn't active then we will have to issue link startup
	 * 2 times to make sure the device state move to active.
	 */
	if (!ufshcd_is_ufs_dev_active(hba))
		link_startup_again = true;

link_startup:
	do {
		ufshcd_vops_link_startup_notify(hba, PRE_CHANGE);

		ret = ufshcd_dme_link_startup(hba);

		/* check if device is detected by inter-connect layer */
		if (!ret && !ufshcd_is_device_present(hba)) {
			dev_err(hba->dev, "%s: Device not present\n", __func__);
			ret = -ENXIO;
			goto out;
		}

		/*
		 * DME link lost indication is only received when link is up,
		 * but we can't be sure if the link is up until link startup
		 * succeeds. So reset the local Uni-Pro and try again.
		 */
		if (ret && ufshcd_hba_enable(hba))
			goto out;
	} while (ret && retries--);

	if (ret)
		/* failed to get the link up... retire */
		goto out;

	if (link_startup_again) {
		link_startup_again = false;
		retries = DME_LINKSTARTUP_RETRIES;
		goto link_startup;
	}

	if (hba->quirks & UFSHCD_QUIRK_BROKEN_LCC) {
		ret = ufshcd_disable_device_tx_lcc(hba);
		if (ret)
			goto out;
	}

	/* Include any host controller configuration via UIC commands */
	ret = ufshcd_vops_link_startup_notify(hba, POST_CHANGE);
	if (ret)
		goto out;

	ret = ufshcd_make_hba_operational(hba);
out:
	if (ret)
		dev_err(hba->dev, "link startup failed %d\n", ret);
	return ret;
}

/**
 * ufshcd_verify_dev_init() - Verify device initialization
 * @hba: per-adapter instance
 *
 * Send NOP OUT UPIU and wait for NOP IN response to check whether the
 * device Transport Protocol (UTP) layer is ready after a reset.
 * If the UTP layer at the device side is not initialized, it may
 * not respond with NOP IN UPIU within timeout of %NOP_OUT_TIMEOUT
 * and we retry sending NOP OUT for %NOP_OUT_RETRIES iterations.
 */
static int ufshcd_verify_dev_init(struct ufs_hba *hba)
{
	int err = 0;
	int retries;

	ufshcd_hold(hba, false);
	mutex_lock(&hba->dev_cmd.lock);
	for (retries = NOP_OUT_RETRIES; retries > 0 && hba->card_present;
								retries--) {
		err = ufshcd_exec_dev_cmd(hba, DEV_CMD_TYPE_NOP,
					       NOP_OUT_TIMEOUT);

		if (!err || err == -ETIMEDOUT)
			break;

		dev_dbg(hba->dev, "%s: error %d retrying\n", __func__, err);
	}
	mutex_unlock(&hba->dev_cmd.lock);
	ufshcd_release(hba);

	if (err)
		dev_err(hba->dev, "%s: NOP OUT failed %d\n", __func__, err);
	return err;
}

/**
 * ufshcd_set_queue_depth - set lun queue depth
 * @sdev: pointer to SCSI device
 *
 * Read bLUQueueDepth value and activate scsi tagged command
 * queueing. For WLUN, queue depth is set to 1. For best-effort
 * cases (bLUQueueDepth = 0) the queue depth is set to a maximum
 * value that host can queue.
 */
static void ufshcd_set_queue_depth(struct scsi_device *sdev)
{
	int ret = 0;
	u8 lun_qdepth;
	struct ufs_hba *hba;

	hba = shost_priv(sdev->host);

	lun_qdepth = hba->nutrs;
	ret = ufshcd_read_unit_desc_param(hba,
					  ufshcd_scsi_to_upiu_lun(sdev->lun),
					  UNIT_DESC_PARAM_LU_Q_DEPTH,
					  &lun_qdepth,
					  sizeof(lun_qdepth));

	/* Some WLUN doesn't support unit descriptor */
	if (ret == -EOPNOTSUPP)
		lun_qdepth = 1;
	else if (!lun_qdepth)
		/* eventually, we can figure out the real queue depth */
		lun_qdepth = hba->nutrs;
	else
		lun_qdepth = min_t(int, lun_qdepth, hba->nutrs);

	dev_dbg(hba->dev, "%s: activate tcq with queue depth %d\n",
			__func__, lun_qdepth);
	scsi_change_queue_depth(sdev, lun_qdepth);
}

/*
 * ufshcd_get_lu_wp - returns the "b_lu_write_protect" from UNIT DESCRIPTOR
 * @hba: per-adapter instance
 * @lun: UFS device lun id
 * @b_lu_write_protect: pointer to buffer to hold the LU's write protect info
 *
 * Returns 0 in case of success and b_lu_write_protect status would be returned
 * @b_lu_write_protect parameter.
 * Returns -ENOTSUPP if reading b_lu_write_protect is not supported.
 * Returns -EINVAL in case of invalid parameters passed to this function.
 */
static int ufshcd_get_lu_wp(struct ufs_hba *hba,
			    u8 lun,
			    u8 *b_lu_write_protect)
{
	int ret;

	if (!b_lu_write_protect)
		ret = -EINVAL;
	/*
	 * According to UFS device spec, RPMB LU can't be write
	 * protected so skip reading bLUWriteProtect parameter for
	 * it. For other W-LUs, UNIT DESCRIPTOR is not available.
	 */
	else if (lun >= UFS_UPIU_MAX_GENERAL_LUN)
		ret = -ENOTSUPP;
	else
		ret = ufshcd_read_unit_desc_param(hba,
					  lun,
					  UNIT_DESC_PARAM_LU_WR_PROTECT,
					  b_lu_write_protect,
					  sizeof(*b_lu_write_protect));
	return ret;
}

/**
 * ufshcd_get_lu_power_on_wp_status - get LU's power on write protect
 * status
 * @hba: per-adapter instance
 * @sdev: pointer to SCSI device
 *
 */
static inline void ufshcd_get_lu_power_on_wp_status(struct ufs_hba *hba,
						    struct scsi_device *sdev)
{
	if (hba->dev_info.f_power_on_wp_en &&
	    !hba->dev_info.is_lu_power_on_wp) {
		u8 b_lu_write_protect;

		if (!ufshcd_get_lu_wp(hba, ufshcd_scsi_to_upiu_lun(sdev->lun),
				      &b_lu_write_protect) &&
		    (b_lu_write_protect == UFS_LU_POWER_ON_WP))
			hba->dev_info.is_lu_power_on_wp = true;
	}
}

/**
 * ufshcd_slave_alloc - handle initial SCSI device configurations
 * @sdev: pointer to SCSI device
 *
 * Returns success
 */
static int ufshcd_slave_alloc(struct scsi_device *sdev)
{
	struct ufs_hba *hba;

	hba = shost_priv(sdev->host);

	/* Mode sense(6) is not supported by UFS, so use Mode sense(10) */
	sdev->use_10_for_ms = 1;

	/* allow SCSI layer to restart the device in case of errors */
	sdev->allow_restart = 1;

	/* REPORT SUPPORTED OPERATION CODES is not supported */
	sdev->no_report_opcodes = 1;

	/* WRITE_SAME command is not supported */
	sdev->no_write_same = 1;

	ufshcd_set_queue_depth(sdev);

	ufshcd_get_lu_power_on_wp_status(hba, sdev);

	return 0;
}

/**
 * ufshcd_change_queue_depth - change queue depth
 * @sdev: pointer to SCSI device
 * @depth: required depth to set
 *
 * Change queue depth and make sure the max. limits are not crossed.
 */
static int ufshcd_change_queue_depth(struct scsi_device *sdev, int depth)
{
	struct ufs_hba *hba = shost_priv(sdev->host);

	if (depth > hba->nutrs)
		depth = hba->nutrs;
	return scsi_change_queue_depth(sdev, depth);
}

/**
 * ufshcd_slave_configure - adjust SCSI device configurations
 * @sdev: pointer to SCSI device
 */
static int ufshcd_slave_configure(struct scsi_device *sdev)
{
	struct request_queue *q = sdev->request_queue;

	blk_queue_update_dma_pad(q, PRDT_DATA_BYTE_COUNT_PAD - 1);
	blk_queue_max_segment_size(q, PRDT_DATA_BYTE_COUNT_MAX);

	return 0;
}

/**
 * ufshcd_slave_destroy - remove SCSI device configurations
 * @sdev: pointer to SCSI device
 */
static void ufshcd_slave_destroy(struct scsi_device *sdev)
{
	struct ufs_hba *hba;

	hba = shost_priv(sdev->host);
	/* Drop the reference as it won't be needed anymore */
	if (ufshcd_scsi_to_upiu_lun(sdev->lun) == UFS_UPIU_UFS_DEVICE_WLUN) {
		unsigned long flags;

		spin_lock_irqsave(hba->host->host_lock, flags);
		hba->sdev_ufs_device = NULL;
		spin_unlock_irqrestore(hba->host->host_lock, flags);
	}
}

/**
 * ufshcd_task_req_compl - handle task management request completion
 * @hba: per adapter instance
 * @index: index of the completed request
 * @resp: task management service response
 *
 * Returns non-zero value on error, zero on success
 */
static int ufshcd_task_req_compl(struct ufs_hba *hba, u32 index, u8 *resp)
{
	struct utp_task_req_desc *task_req_descp;
	struct utp_upiu_task_rsp *task_rsp_upiup;
	unsigned long flags;
	int ocs_value;
	int task_result;

	spin_lock_irqsave(hba->host->host_lock, flags);

	/* Clear completed tasks from outstanding_tasks */
	__clear_bit(index, &hba->outstanding_tasks);

	task_req_descp = hba->utmrdl_base_addr;
	ocs_value = ufshcd_get_tmr_ocs(&task_req_descp[index]);

	if (ocs_value == OCS_SUCCESS) {
		task_rsp_upiup = (struct utp_upiu_task_rsp *)
				task_req_descp[index].task_rsp_upiu;
		task_result = be32_to_cpu(task_rsp_upiup->output_param1);
		task_result = task_result & MASK_TM_SERVICE_RESP;
		if (resp)
			*resp = (u8)task_result;
	} else {
		dev_err(hba->dev, "%s: failed, ocs = 0x%x\n",
				__func__, ocs_value);
	}
	spin_unlock_irqrestore(hba->host->host_lock, flags);

	return ocs_value;
}

/**
 * ufshcd_scsi_cmd_status - Update SCSI command result based on SCSI status
 * @lrb: pointer to local reference block of completed command
 * @scsi_status: SCSI command status
 *
 * Returns value base on SCSI command status
 */
static inline int
ufshcd_scsi_cmd_status(struct ufshcd_lrb *lrbp, int scsi_status)
{
	int result = 0;

	switch (scsi_status) {
	case SAM_STAT_CHECK_CONDITION:
		ufshcd_copy_sense_data(lrbp);
	case SAM_STAT_GOOD:
		result |= DID_OK << 16 |
			  COMMAND_COMPLETE << 8 |
			  scsi_status;
		break;
	case SAM_STAT_TASK_SET_FULL:
	case SAM_STAT_BUSY:
	case SAM_STAT_TASK_ABORTED:
		ufshcd_copy_sense_data(lrbp);
		result |= scsi_status;
		break;
	default:
		result |= DID_ERROR << 16;
		break;
	} /* end of switch */

	return result;
}

/**
 * ufshcd_transfer_rsp_status - Get overall status of the response
 * @hba: per adapter instance
 * @lrb: pointer to local reference block of completed command
 *
 * Returns result of the command to notify SCSI midlayer
 */
static inline int
ufshcd_transfer_rsp_status(struct ufs_hba *hba, struct ufshcd_lrb *lrbp)
{
	int result = 0;
	int scsi_status;
	int ocs;

	/* overall command status of utrd */
	ocs = ufshcd_get_tr_ocs(lrbp);

	switch (ocs) {
	case OCS_SUCCESS:
		result = ufshcd_get_req_rsp(lrbp->ucd_rsp_ptr);

		switch (result) {
		case UPIU_TRANSACTION_RESPONSE:
			/*
			 * get the response UPIU result to extract
			 * the SCSI command status
			 */
			result = ufshcd_get_rsp_upiu_result(lrbp->ucd_rsp_ptr);

			/*
			 * get the result based on SCSI status response
			 * to notify the SCSI midlayer of the command status
			 */
			scsi_status = result & MASK_SCSI_STATUS;
			result = ufshcd_scsi_cmd_status(lrbp, scsi_status);

			/*
			 * Currently we are only supporting BKOPs exception
			 * events hence we can ignore BKOPs exception event
			 * during power management callbacks. BKOPs exception
			 * event is not expected to be raised in runtime suspend
			 * callback as it allows the urgent bkops.
			 * During system suspend, we are anyway forcefully
			 * disabling the bkops and if urgent bkops is needed
			 * it will be enabled on system resume. Long term
			 * solution could be to abort the system suspend if
			 * UFS device needs urgent BKOPs.
			 */
			if (!hba->pm_op_in_progress &&
			    ufshcd_is_exception_event(lrbp->ucd_rsp_ptr))
				schedule_work(&hba->eeh_work);
			break;
		case UPIU_TRANSACTION_REJECT_UPIU:
			/* TODO: handle Reject UPIU Response */
			result = DID_ERROR << 16;
			dev_err(hba->dev,
				"Reject UPIU not fully implemented\n");
			break;
		default:
			result = DID_ERROR << 16;
			dev_err(hba->dev,
				"Unexpected request response code = %x\n",
				result);
			break;
		}
		break;
	case OCS_ABORTED:
		result |= DID_ABORT << 16;
		break;
	case OCS_INVALID_COMMAND_STATUS:
		result |= DID_REQUEUE << 16;
		break;
	case OCS_INVALID_CMD_TABLE_ATTR:
	case OCS_INVALID_PRDT_ATTR:
	case OCS_MISMATCH_DATA_BUF_SIZE:
	case OCS_MISMATCH_RESP_UPIU_SIZE:
	case OCS_PEER_COMM_FAILURE:
	case OCS_FATAL_ERROR:
	default:
		result |= DID_ERROR << 16;
		dev_err(hba->dev,
		"OCS error from controller = %x\n", ocs);
		break;
	} /* end of switch */

	return result;
}

/**
 * ufshcd_uic_cmd_compl - handle completion of uic command
 * @hba: per adapter instance
 * @intr_status: interrupt status generated by the controller
 */
static void ufshcd_uic_cmd_compl(struct ufs_hba *hba, u32 intr_status)
{
	if ((intr_status & UIC_COMMAND_COMPL) && hba->active_uic_cmd) {
		hba->active_uic_cmd->argument2 |=
			ufshcd_get_uic_cmd_result(hba);
		hba->active_uic_cmd->argument3 =
			ufshcd_get_dme_attr_val(hba);
		complete(&hba->active_uic_cmd->done);
	}

	if ((intr_status & UFSHCD_UIC_PWR_MASK) && hba->uic_async_done)
		complete(hba->uic_async_done);
}

/**
 * __ufshcd_transfer_req_compl - handle SCSI and query command completion
 * @hba: per adapter instance
 * @completed_reqs: requests to complete
 */
static void __ufshcd_transfer_req_compl(struct ufs_hba *hba,
					unsigned long completed_reqs)
{
	struct ufshcd_lrb *lrbp;
	struct scsi_cmnd *cmd;
	int result;
	int index;
	struct request *req;

	for_each_set_bit(index, &completed_reqs, hba->nutrs) {
		lrbp = &hba->lrb[index];
		cmd = lrbp->cmd;
		if (cmd) {
			result = ufshcd_transfer_rsp_status(hba, lrbp);
			scsi_dma_unmap(cmd);
			cmd->result = result;
			/* Mark completed command as NULL in LRB */
			lrbp->cmd = NULL;
			clear_bit_unlock(index, &hba->lrb_in_use);
			req = cmd->request;
			if (req) {
				/* Update IO svc time latency histogram */
				if (req->lat_hist_enabled) {
					ktime_t completion;
					u_int64_t delta_us;

					completion = ktime_get();
					delta_us = ktime_us_delta(completion,
						  req->lat_hist_io_start);
<<<<<<< HEAD
					/* rq_data_dir() => true if WRITE */
					blk_update_latency_hist(&hba->io_lat_s,
						(rq_data_dir(req) == READ),
						delta_us);
=======
					blk_update_latency_hist(
						(rq_data_dir(req) == READ) ?
						&hba->io_lat_read :
						&hba->io_lat_write, delta_us);
>>>>>>> 3fd926a5
				}
			}
			/* Do not touch lrbp after scsi done */
			cmd->scsi_done(cmd);
			__ufshcd_release(hba);
		} else if (lrbp->command_type == UTP_CMD_TYPE_DEV_MANAGE ||
			lrbp->command_type == UTP_CMD_TYPE_UFS_STORAGE) {
			if (hba->dev_cmd.complete)
				complete(hba->dev_cmd.complete);
		}
	}

	/* clear corresponding bits of completed commands */
	hba->outstanding_reqs ^= completed_reqs;

	ufshcd_clk_scaling_update_busy(hba);

	/* we might have free'd some tags above */
	wake_up(&hba->dev_cmd.tag_wq);
}

/**
 * ufshcd_transfer_req_compl - handle SCSI and query command completion
 * @hba: per adapter instance
 */
static void ufshcd_transfer_req_compl(struct ufs_hba *hba)
{
	unsigned long completed_reqs;
	u32 tr_doorbell;

	/* Resetting interrupt aggregation counters first and reading the
	 * DOOR_BELL afterward allows us to handle all the completed requests.
	 * In order to prevent other interrupts starvation the DB is read once
	 * after reset. The down side of this solution is the possibility of
	 * false interrupt if device completes another request after resetting
	 * aggregation and before reading the DB.
	 */
	if (ufshcd_is_intr_aggr_allowed(hba))
		ufshcd_reset_intr_aggr(hba);

	tr_doorbell = ufshcd_readl(hba, REG_UTP_TRANSFER_REQ_DOOR_BELL);
	completed_reqs = tr_doorbell ^ hba->outstanding_reqs;

	__ufshcd_transfer_req_compl(hba, completed_reqs);
}

/**
 * ufshcd_disable_ee - disable exception event
 * @hba: per-adapter instance
 * @mask: exception event to disable
 *
 * Disables exception event in the device so that the EVENT_ALERT
 * bit is not set.
 *
 * Returns zero on success, non-zero error value on failure.
 */
static int ufshcd_disable_ee(struct ufs_hba *hba, u16 mask)
{
	int err = 0;
	u32 val;

	if (!(hba->ee_ctrl_mask & mask))
		goto out;

	val = hba->ee_ctrl_mask & ~mask;
	val &= 0xFFFF; /* 2 bytes */
	err = ufshcd_query_attr_retry(hba, UPIU_QUERY_OPCODE_WRITE_ATTR,
			QUERY_ATTR_IDN_EE_CONTROL, 0, 0, &val);
	if (!err)
		hba->ee_ctrl_mask &= ~mask;
out:
	return err;
}

/**
 * ufshcd_enable_ee - enable exception event
 * @hba: per-adapter instance
 * @mask: exception event to enable
 *
 * Enable corresponding exception event in the device to allow
 * device to alert host in critical scenarios.
 *
 * Returns zero on success, non-zero error value on failure.
 */
static int ufshcd_enable_ee(struct ufs_hba *hba, u16 mask)
{
	int err = 0;
	u32 val;

	if (hba->ee_ctrl_mask & mask)
		goto out;

	val = hba->ee_ctrl_mask | mask;
	val &= 0xFFFF; /* 2 bytes */
	err = ufshcd_query_attr_retry(hba, UPIU_QUERY_OPCODE_WRITE_ATTR,
			QUERY_ATTR_IDN_EE_CONTROL, 0, 0, &val);
	if (!err)
		hba->ee_ctrl_mask |= mask;
out:
	return err;
}

static inline int ufshcd_get_ref_clk_value(struct ufs_hba *hba, u32 *value)
{
	return ufshcd_query_attr(hba, UPIU_QUERY_OPCODE_READ_ATTR,
			QUERY_ATTR_IDN_REF_CLK_FREQ, 0, 0, value);
}

/**
 * ufshcd_enable_auto_bkops - Allow device managed BKOPS
 * @hba: per-adapter instance
 *
 * Allow device to manage background operations on its own. Enabling
 * this might lead to inconsistent latencies during normal data transfers
 * as the device is allowed to manage its own way of handling background
 * operations.
 *
 * Returns zero on success, non-zero on failure.
 */
static int ufshcd_enable_auto_bkops(struct ufs_hba *hba)
{
	int err = 0;

	if (!(hba->quirks & UFSHCD_QUIRK_ENABLE_BKOPS))
		goto out;

	if (hba->auto_bkops_enabled)
		goto out;

	err = ufshcd_query_flag_retry(hba, UPIU_QUERY_OPCODE_SET_FLAG,
			QUERY_FLAG_IDN_BKOPS_EN, NULL);
	if (err) {
		dev_err(hba->dev, "%s: failed to enable bkops %d\n",
				__func__, err);
		goto out;
	}

	hba->auto_bkops_enabled = true;
	trace_ufshcd_auto_bkops_state(dev_name(hba->dev), "Enabled");

	/* No need of URGENT_BKOPS exception from the device */
	err = ufshcd_disable_ee(hba, MASK_EE_URGENT_BKOPS);
	if (err)
		dev_err(hba->dev, "%s: failed to disable exception event %d\n",
				__func__, err);
out:
	return err;
}

/**
 * ufshcd_disable_auto_bkops - block device in doing background operations
 * @hba: per-adapter instance
 *
 * Disabling background operations improves command response latency but
 * has drawback of device moving into critical state where the device is
 * not-operable. Make sure to call ufshcd_enable_auto_bkops() whenever the
 * host is idle so that BKOPS are managed effectively without any negative
 * impacts.
 *
 * Returns zero on success, non-zero on failure.
 */
static int ufshcd_disable_auto_bkops(struct ufs_hba *hba)
{
	int err = 0;

	if (!(hba->quirks & UFSHCD_QUIRK_ENABLE_BKOPS))
		goto out;

	if (!hba->auto_bkops_enabled)
		goto out;

	/*
	 * If host assisted BKOPs is to be enabled, make sure
	 * urgent bkops exception is allowed.
	 */
	err = ufshcd_enable_ee(hba, MASK_EE_URGENT_BKOPS);
	if (err) {
		dev_err(hba->dev, "%s: failed to enable exception event %d\n",
				__func__, err);
		goto out;
	}

	err = ufshcd_query_flag_retry(hba, UPIU_QUERY_OPCODE_CLEAR_FLAG,
			QUERY_FLAG_IDN_BKOPS_EN, NULL);
	if (err) {
		dev_err(hba->dev, "%s: failed to disable bkops %d\n",
				__func__, err);
		ufshcd_disable_ee(hba, MASK_EE_URGENT_BKOPS);
		goto out;
	}

	hba->auto_bkops_enabled = false;
	trace_ufshcd_auto_bkops_state(dev_name(hba->dev), "Disabled");
out:
	return err;
}

/**
 * ufshcd_force_reset_auto_bkops - force reset auto bkops state
 * @hba: per adapter instance
 *
 * After a device reset the device may toggle the BKOPS_EN flag
 * to default value. The s/w tracking variables should be updated
 * as well. This function would change the auto-bkops state based on
 * UFSHCD_CAP_KEEP_AUTO_BKOPS_ENABLED_EXCEPT_SUSPEND.
 */
static void ufshcd_force_reset_auto_bkops(struct ufs_hba *hba)
{
	if (ufshcd_keep_autobkops_enabled_except_suspend(hba)) {
		hba->auto_bkops_enabled = false;
		hba->ee_ctrl_mask |= MASK_EE_URGENT_BKOPS;
		ufshcd_enable_auto_bkops(hba);
	} else {
		hba->auto_bkops_enabled = true;
		hba->ee_ctrl_mask &= ~MASK_EE_URGENT_BKOPS;
		ufshcd_disable_auto_bkops(hba);
	}
}

static inline int ufshcd_get_bkops_status(struct ufs_hba *hba, u32 *status)
{
	if (!(hba->quirks & UFSHCD_QUIRK_ENABLE_BKOPS))
		return 0;

	return ufshcd_query_attr_retry(hba, UPIU_QUERY_OPCODE_READ_ATTR,
			QUERY_ATTR_IDN_BKOPS_STATUS, 0, 0, status);
}

/**
 * ufshcd_bkops_ctrl - control the auto bkops based on current bkops status
 * @hba: per-adapter instance
 * @status: bkops_status value
 *
 * Read the bkops_status from the UFS device and Enable fBackgroundOpsEn
 * flag in the device to permit background operations if the device
 * bkops_status is greater than or equal to "status" argument passed to
 * this function, disable otherwise.
 *
 * Returns 0 for success, non-zero in case of failure.
 *
 * NOTE: Caller of this function can check the "hba->auto_bkops_enabled" flag
 * to know whether auto bkops is enabled or disabled after this function
 * returns control to it.
 */
static int ufshcd_bkops_ctrl(struct ufs_hba *hba,
			     enum bkops_status status)
{
	int err;
	u32 curr_status = 0;

	if (!(hba->quirks & UFSHCD_QUIRK_ENABLE_BKOPS))
		return 0;

	err = ufshcd_get_bkops_status(hba, &curr_status);
	if (err) {
		dev_err(hba->dev, "%s: failed to get BKOPS status %d\n",
				__func__, err);
		goto out;
	} else if (curr_status > BKOPS_STATUS_MAX) {
		dev_err(hba->dev, "%s: invalid BKOPS status %d\n",
				__func__, curr_status);
		err = -EINVAL;
		goto out;
	}

	if (curr_status >= status)
		err = ufshcd_enable_auto_bkops(hba);
	else
		err = ufshcd_disable_auto_bkops(hba);
out:
	return err;
}

/**
 * ufshcd_urgent_bkops - handle urgent bkops exception event
 * @hba: per-adapter instance
 *
 * Enable fBackgroundOpsEn flag in the device to permit background
 * operations.
 *
 * If BKOPs is enabled, this function returns 0, 1 if the bkops in not enabled
 * and negative error value for any other failure.
 */
static int ufshcd_urgent_bkops(struct ufs_hba *hba)
{
	if (!(hba->quirks & UFSHCD_QUIRK_ENABLE_BKOPS))
		return 0;

	return ufshcd_bkops_ctrl(hba, hba->urgent_bkops_lvl);
}

static inline int ufshcd_get_ee_status(struct ufs_hba *hba, u32 *status)
{
	return ufshcd_query_attr_retry(hba, UPIU_QUERY_OPCODE_READ_ATTR,
			QUERY_ATTR_IDN_EE_STATUS, 0, 0, status);
}

static void ufshcd_bkops_exception_event_handler(struct ufs_hba *hba)
{
	int err;
	u32 curr_status = 0;

	if (hba->is_urgent_bkops_lvl_checked)
		goto enable_auto_bkops;

	err = ufshcd_get_bkops_status(hba, &curr_status);
	if (err) {
		dev_err(hba->dev, "%s: failed to get BKOPS status %d\n",
				__func__, err);
		goto out;
	}

	/*
	 * We are seeing that some devices are raising the urgent bkops
	 * exception events even when BKOPS status doesn't indicate performace
	 * impacted or critical. Handle these device by determining their urgent
	 * bkops status at runtime.
	 */
	if (curr_status < BKOPS_STATUS_PERF_IMPACT) {
		dev_err(hba->dev, "%s: device raised urgent BKOPS exception for bkops status %d\n",
				__func__, curr_status);
		/* update the current status as the urgent bkops level */
		hba->urgent_bkops_lvl = curr_status;
		hba->is_urgent_bkops_lvl_checked = true;
	}

enable_auto_bkops:
	err = ufshcd_enable_auto_bkops(hba);
out:
	if (err < 0)
		dev_err(hba->dev, "%s: failed to handle urgent bkops %d\n",
				__func__, err);
}

/**
 * ufshcd_exception_event_handler - handle exceptions raised by device
 * @work: pointer to work data
 *
 * Read bExceptionEventStatus attribute from the device and handle the
 * exception event accordingly.
 */
static void ufshcd_exception_event_handler(struct work_struct *work)
{
	struct ufs_hba *hba;
	int err;
	u32 status = 0;
	hba = container_of(work, struct ufs_hba, eeh_work);

	pm_runtime_get_sync(hba->dev);
	scsi_block_requests(hba->host);
	err = ufshcd_get_ee_status(hba, &status);
	if (err) {
		dev_err(hba->dev, "%s: failed to get exception status %d\n",
				__func__, err);
		goto out;
	}

	status &= hba->ee_ctrl_mask;

	if (status & MASK_EE_URGENT_BKOPS)
		ufshcd_bkops_exception_event_handler(hba);

out:
	scsi_unblock_requests(hba->host);
	pm_runtime_put_sync(hba->dev);
	return;
}

/* Complete requests that have door-bell cleared */
static void ufshcd_complete_requests(struct ufs_hba *hba)
{
	ufshcd_transfer_req_compl(hba);
	ufshcd_tmc_handler(hba);
}

/**
 * ufshcd_quirk_dl_nac_errors - This function checks if error handling is
 *				to recover from the DL NAC errors or not.
 * @hba: per-adapter instance
 *
 * Returns true if error handling is required, false otherwise
 */
static bool ufshcd_quirk_dl_nac_errors(struct ufs_hba *hba)
{
	unsigned long flags;
	bool err_handling = true;

	spin_lock_irqsave(hba->host->host_lock, flags);
	/*
	 * UFS_DEVICE_QUIRK_RECOVERY_FROM_DL_NAC_ERRORS only workaround the
	 * device fatal error and/or DL NAC & REPLAY timeout errors.
	 */
	if (hba->saved_err & (CONTROLLER_FATAL_ERROR | SYSTEM_BUS_FATAL_ERROR))
		goto out;

	if ((hba->saved_err & DEVICE_FATAL_ERROR) ||
	    ((hba->saved_err & UIC_ERROR) &&
	     (hba->saved_uic_err & UFSHCD_UIC_DL_TCx_REPLAY_ERROR)))
		goto out;

	if ((hba->saved_err & UIC_ERROR) &&
	    (hba->saved_uic_err & UFSHCD_UIC_DL_NAC_RECEIVED_ERROR)) {
		int err;
		/*
		 * wait for 50ms to see if we can get any other errors or not.
		 */
		spin_unlock_irqrestore(hba->host->host_lock, flags);
		msleep(50);
		spin_lock_irqsave(hba->host->host_lock, flags);

		/*
		 * now check if we have got any other severe errors other than
		 * DL NAC error?
		 */
		if ((hba->saved_err & INT_FATAL_ERRORS) ||
		    ((hba->saved_err & UIC_ERROR) &&
		    (hba->saved_uic_err & ~UFSHCD_UIC_DL_NAC_RECEIVED_ERROR)))
			goto out;

		/*
		 * As DL NAC is the only error received so far, send out NOP
		 * command to confirm if link is still active or not.
		 *   - If we don't get any response then do error recovery.
		 *   - If we get response then clear the DL NAC error bit.
		 */

		spin_unlock_irqrestore(hba->host->host_lock, flags);
		err = ufshcd_verify_dev_init(hba);
		spin_lock_irqsave(hba->host->host_lock, flags);

		if (err)
			goto out;

		/* Link seems to be alive hence ignore the DL NAC errors */
		if (hba->saved_uic_err == UFSHCD_UIC_DL_NAC_RECEIVED_ERROR)
			hba->saved_err &= ~UIC_ERROR;
		/* clear NAC error */
		hba->saved_uic_err &= ~UFSHCD_UIC_DL_NAC_RECEIVED_ERROR;
		if (!hba->saved_uic_err) {
			err_handling = false;
			goto out;
		}
	}
out:
	spin_unlock_irqrestore(hba->host->host_lock, flags);
	return err_handling;
}

/**
 * ufshcd_err_handler - handle UFS errors that require s/w attention
 * @work: pointer to work structure
 */
static void ufshcd_err_handler(struct work_struct *work)
{
	struct ufs_hba *hba;
	unsigned long flags;
	u32 err_xfer = 0;
	u32 err_tm = 0;
	int err = 0;
	int tag;
	bool needs_reset = false;

	hba = container_of(work, struct ufs_hba, eh_work);

	pm_runtime_get_sync(hba->dev);
	if (!hba->card_present)
		goto ret;
	ufshcd_hold(hba, false);

	spin_lock_irqsave(hba->host->host_lock, flags);
	if (hba->ufshcd_state == UFSHCD_STATE_RESET)
		goto out;

	hba->ufshcd_state = UFSHCD_STATE_RESET;
	ufshcd_set_eh_in_progress(hba);

	/* Complete requests that have door-bell cleared by h/w */
	ufshcd_complete_requests(hba);

	if (hba->dev_quirks & UFS_DEVICE_QUIRK_RECOVERY_FROM_DL_NAC_ERRORS) {
		bool ret;

		spin_unlock_irqrestore(hba->host->host_lock, flags);
		/* release the lock as ufshcd_quirk_dl_nac_errors() may sleep */
		ret = ufshcd_quirk_dl_nac_errors(hba);
		spin_lock_irqsave(hba->host->host_lock, flags);
		if (!ret)
			goto skip_err_handling;
	}
	if ((hba->saved_err & INT_FATAL_ERRORS) ||
	    ((hba->saved_err & UIC_ERROR) &&
	    (hba->saved_uic_err & (UFSHCD_UIC_DL_PA_INIT_ERROR |
				   UFSHCD_UIC_DL_NAC_RECEIVED_ERROR |
				   UFSHCD_UIC_DL_TCx_REPLAY_ERROR))))
		needs_reset = true;

	/*
	 * if host reset is required then skip clearing the pending
	 * transfers forcefully because they will automatically get
	 * cleared after link startup.
	 */
	if (needs_reset)
		goto skip_pending_xfer_clear;

	/* release lock as clear command might sleep */
	spin_unlock_irqrestore(hba->host->host_lock, flags);
	/* Clear pending transfer requests */
	for_each_set_bit(tag, &hba->outstanding_reqs, hba->nutrs) {
		if (ufshcd_clear_cmd(hba, tag)) {
			err_xfer = true;
			goto lock_skip_pending_xfer_clear;
		}
	}

	/* Clear pending task management requests */
	for_each_set_bit(tag, &hba->outstanding_tasks, hba->nutmrs) {
		if (ufshcd_clear_tm_cmd(hba, tag)) {
			err_tm = true;
			goto lock_skip_pending_xfer_clear;
		}
	}

lock_skip_pending_xfer_clear:
	spin_lock_irqsave(hba->host->host_lock, flags);

	/* Complete the requests that are cleared by s/w */
	ufshcd_complete_requests(hba);

	if (err_xfer || err_tm)
		needs_reset = true;

skip_pending_xfer_clear:
	/* Fatal errors need reset */
	if (needs_reset) {
		unsigned long max_doorbells = (1UL << hba->nutrs) - 1;

		/*
		 * ufshcd_reset_and_restore() does the link reinitialization
		 * which will need atleast one empty doorbell slot to send the
		 * device management commands (NOP and query commands).
		 * If there is no slot empty at this moment then free up last
		 * slot forcefully.
		 */
		if (hba->outstanding_reqs == max_doorbells)
			__ufshcd_transfer_req_compl(hba,
						    (1UL << (hba->nutrs - 1)));

		spin_unlock_irqrestore(hba->host->host_lock, flags);
		err = ufshcd_reset_and_restore(hba);
		spin_lock_irqsave(hba->host->host_lock, flags);
		if (err) {
			dev_err(hba->dev, "%s: reset and restore failed\n",
					__func__);
			hba->ufshcd_state = UFSHCD_STATE_ERROR;
		}
		/*
		 * Inform scsi mid-layer that we did reset and allow to handle
		 * Unit Attention properly.
		 */
		scsi_report_bus_reset(hba->host, 0);
		hba->saved_err = 0;
		hba->saved_uic_err = 0;
	}

skip_err_handling:
	if (!needs_reset) {
		hba->ufshcd_state = UFSHCD_STATE_OPERATIONAL;
		if (hba->saved_err || hba->saved_uic_err)
			dev_err_ratelimited(hba->dev, "%s: exit: saved_err 0x%x saved_uic_err 0x%x",
			    __func__, hba->saved_err, hba->saved_uic_err);
	}

	ufshcd_clear_eh_in_progress(hba);

out:
	spin_unlock_irqrestore(hba->host->host_lock, flags);
	scsi_unblock_requests(hba->host);
	ufshcd_release(hba);
ret:
	pm_runtime_put_sync(hba->dev);
}

/**
 * ufshcd_update_uic_error - check and set fatal UIC error flags.
 * @hba: per-adapter instance
 */
static void ufshcd_update_uic_error(struct ufs_hba *hba)
{
	u32 reg;

	/* PA_INIT_ERROR is fatal and needs UIC reset */
	reg = ufshcd_readl(hba, REG_UIC_ERROR_CODE_DATA_LINK_LAYER);
	if (reg & UIC_DATA_LINK_LAYER_ERROR_PA_INIT)
		hba->uic_error |= UFSHCD_UIC_DL_PA_INIT_ERROR;
	else if (hba->dev_quirks &
		   UFS_DEVICE_QUIRK_RECOVERY_FROM_DL_NAC_ERRORS) {
		if (reg & UIC_DATA_LINK_LAYER_ERROR_NAC_RECEIVED)
			hba->uic_error |=
				UFSHCD_UIC_DL_NAC_RECEIVED_ERROR;
		else if (reg & UIC_DATA_LINK_LAYER_ERROR_TCx_REPLAY_TIMEOUT)
			hba->uic_error |= UFSHCD_UIC_DL_TCx_REPLAY_ERROR;
	}

	/* UIC NL/TL/DME errors needs software retry */
	reg = ufshcd_readl(hba, REG_UIC_ERROR_CODE_NETWORK_LAYER);
	if (reg)
		hba->uic_error |= UFSHCD_UIC_NL_ERROR;

	reg = ufshcd_readl(hba, REG_UIC_ERROR_CODE_TRANSPORT_LAYER);
	if (reg)
		hba->uic_error |= UFSHCD_UIC_TL_ERROR;

	reg = ufshcd_readl(hba, REG_UIC_ERROR_CODE_DME);
	if (reg)
		hba->uic_error |= UFSHCD_UIC_DME_ERROR;

	dev_dbg(hba->dev, "%s: UIC error flags = 0x%08x\n",
			__func__, hba->uic_error);
}

/**
 * ufshcd_check_errors - Check for errors that need s/w attention
 * @hba: per-adapter instance
 */
static void ufshcd_check_errors(struct ufs_hba *hba)
{
	bool queue_eh_work = false;

	if (hba->errors & INT_FATAL_ERRORS)
		queue_eh_work = true;

	if (hba->errors & UIC_ERROR) {
		hba->uic_error = 0;
		ufshcd_update_uic_error(hba);
		if (hba->uic_error)
			queue_eh_work = true;
	}

	if (queue_eh_work) {
		/*
		 * update the transfer error masks to sticky bits, let's do this
		 * irrespective of current ufshcd_state.
		 */
		hba->saved_err |= hba->errors;
		hba->saved_uic_err |= hba->uic_error;

		/* handle fatal errors only when link is functional */
		if (hba->ufshcd_state == UFSHCD_STATE_OPERATIONAL) {
			/* block commands from scsi mid-layer */
			scsi_block_requests(hba->host);

			hba->ufshcd_state = UFSHCD_STATE_EH_SCHEDULED;
			schedule_work(&hba->eh_work);
		}
	}
	/*
	 * if (!queue_eh_work) -
	 * Other errors are either non-fatal where host recovers
	 * itself without s/w intervention or errors that will be
	 * handled by the SCSI core layer.
	 */
}

/**
 * ufshcd_tmc_handler - handle task management function completion
 * @hba: per adapter instance
 */
static void ufshcd_tmc_handler(struct ufs_hba *hba)
{
	u32 tm_doorbell;

	tm_doorbell = ufshcd_readl(hba, REG_UTP_TASK_REQ_DOOR_BELL);
	hba->tm_condition = tm_doorbell ^ hba->outstanding_tasks;
	wake_up(&hba->tm_wq);
}

/**
 * ufshcd_sl_intr - Interrupt service routine
 * @hba: per adapter instance
 * @intr_status: contains interrupts generated by the controller
 */
static void ufshcd_sl_intr(struct ufs_hba *hba, u32 intr_status)
{
	hba->errors = UFSHCD_ERROR_MASK & intr_status;
	if (hba->errors)
		ufshcd_check_errors(hba);

	if (intr_status & UFSHCD_UIC_MASK)
		ufshcd_uic_cmd_compl(hba, intr_status);

	if (intr_status & UTP_TASK_REQ_COMPL)
		ufshcd_tmc_handler(hba);

	if (intr_status & UTP_TRANSFER_REQ_COMPL)
		ufshcd_transfer_req_compl(hba);
}

/**
 * ufshcd_intr - Main interrupt service routine
 * @irq: irq number
 * @__hba: pointer to adapter instance
 *
 * Returns IRQ_HANDLED - If interrupt is valid
 *		IRQ_NONE - If invalid interrupt
 */
static irqreturn_t ufshcd_intr(int irq, void *__hba)
{
	u32 intr_status, enabled_intr_status;
	irqreturn_t retval = IRQ_NONE;
	struct ufs_hba *hba = __hba;

	spin_lock(hba->host->host_lock);
	intr_status = ufshcd_readl(hba, REG_INTERRUPT_STATUS);
	enabled_intr_status =
		intr_status & ufshcd_readl(hba, REG_INTERRUPT_ENABLE);

	if (intr_status)
		ufshcd_writel(hba, intr_status, REG_INTERRUPT_STATUS);

	if (enabled_intr_status) {
		ufshcd_sl_intr(hba, enabled_intr_status);
		retval = IRQ_HANDLED;
	}
	spin_unlock(hba->host->host_lock);
	return retval;
}

static int ufshcd_clear_tm_cmd(struct ufs_hba *hba, int tag)
{
	int err = 0;
	u32 mask = 1 << tag;
	unsigned long flags;

	if (!test_bit(tag, &hba->outstanding_tasks))
		goto out;

	spin_lock_irqsave(hba->host->host_lock, flags);
	ufshcd_writel(hba, ~(1 << tag), REG_UTP_TASK_REQ_LIST_CLEAR);
	spin_unlock_irqrestore(hba->host->host_lock, flags);

	/* poll for max. 1 sec to clear door bell register by h/w */
	err = ufshcd_wait_for_register(hba,
			REG_UTP_TASK_REQ_DOOR_BELL,
			mask, 0, 1000, 1000, true);
out:
	return err;
}

/**
 * ufshcd_issue_tm_cmd - issues task management commands to controller
 * @hba: per adapter instance
 * @lun_id: LUN ID to which TM command is sent
 * @task_id: task ID to which the TM command is applicable
 * @tm_function: task management function opcode
 * @tm_response: task management service response return value
 *
 * Returns non-zero value on error, zero on success.
 */
static int ufshcd_issue_tm_cmd(struct ufs_hba *hba, int lun_id, int task_id,
		u8 tm_function, u8 *tm_response)
{
	struct utp_task_req_desc *task_req_descp;
	struct utp_upiu_task_req *task_req_upiup;
	struct Scsi_Host *host;
	unsigned long flags;
	int free_slot;
	int err;
	int task_tag;

	host = hba->host;

	/*
	 * Get free slot, sleep if slots are unavailable.
	 * Even though we use wait_event() which sleeps indefinitely,
	 * the maximum wait time is bounded by %TM_CMD_TIMEOUT.
	 */
	wait_event(hba->tm_tag_wq, ufshcd_get_tm_free_slot(hba, &free_slot));
	ufshcd_hold(hba, false);

	spin_lock_irqsave(host->host_lock, flags);
	task_req_descp = hba->utmrdl_base_addr;
	task_req_descp += free_slot;

	/* Configure task request descriptor */
	task_req_descp->header.dword_0 = cpu_to_le32(UTP_REQ_DESC_INT_CMD);
	task_req_descp->header.dword_2 =
			cpu_to_le32(OCS_INVALID_COMMAND_STATUS);

	/* Configure task request UPIU */
	task_req_upiup =
		(struct utp_upiu_task_req *) task_req_descp->task_req_upiu;
	task_tag = hba->nutrs + free_slot;
	task_req_upiup->header.dword_0 =
		UPIU_HEADER_DWORD(UPIU_TRANSACTION_TASK_REQ, 0,
					      lun_id, task_tag);
	task_req_upiup->header.dword_1 =
		UPIU_HEADER_DWORD(0, tm_function, 0, 0);
	/*
	 * The host shall provide the same value for LUN field in the basic
	 * header and for Input Parameter.
	 */
	task_req_upiup->input_param1 = cpu_to_be32(lun_id);
	task_req_upiup->input_param2 = cpu_to_be32(task_id);

	/* send command to the controller */
	__set_bit(free_slot, &hba->outstanding_tasks);

	/* Make sure descriptors are ready before ringing the task doorbell */
	wmb();

	ufshcd_writel(hba, 1 << free_slot, REG_UTP_TASK_REQ_DOOR_BELL);

	spin_unlock_irqrestore(host->host_lock, flags);

	/* wait until the task management command is completed */
	err = wait_event_timeout(hba->tm_wq,
			test_bit(free_slot, &hba->tm_condition),
			msecs_to_jiffies(TM_CMD_TIMEOUT));
	if (!err) {
		dev_err(hba->dev, "%s: task management cmd 0x%.2x timed-out\n",
				__func__, tm_function);
		if (ufshcd_clear_tm_cmd(hba, free_slot))
			dev_WARN(hba->dev, "%s: unable clear tm cmd (slot %d) after timeout\n",
					__func__, free_slot);
		err = -ETIMEDOUT;
	} else {
		err = ufshcd_task_req_compl(hba, free_slot, tm_response);
	}

	clear_bit(free_slot, &hba->tm_condition);
	ufshcd_put_tm_slot(hba, free_slot);
	wake_up(&hba->tm_tag_wq);

	ufshcd_release(hba);
	return err;
}

/**
 * ufshcd_eh_device_reset_handler - device reset handler registered to
 *                                    scsi layer.
 * @cmd: SCSI command pointer
 *
 * Returns SUCCESS/FAILED
 */
static int ufshcd_eh_device_reset_handler(struct scsi_cmnd *cmd)
{
	struct Scsi_Host *host;
	struct ufs_hba *hba;
	unsigned int tag;
	u32 pos;
	int err;
	u8 resp = 0xF;
	struct ufshcd_lrb *lrbp;
	unsigned long flags;

	host = cmd->device->host;
	hba = shost_priv(host);
	tag = cmd->request->tag;

	lrbp = &hba->lrb[tag];
	err = ufshcd_issue_tm_cmd(hba, lrbp->lun, 0, UFS_LOGICAL_RESET, &resp);
	if (err || resp != UPIU_TASK_MANAGEMENT_FUNC_COMPL) {
		if (!err)
			err = resp;
		goto out;
	}

	/* clear the commands that were pending for corresponding LUN */
	for_each_set_bit(pos, &hba->outstanding_reqs, hba->nutrs) {
		if (hba->lrb[pos].lun == lrbp->lun) {
			err = ufshcd_clear_cmd(hba, pos);
			if (err)
				break;
		}
	}
	spin_lock_irqsave(host->host_lock, flags);
	ufshcd_transfer_req_compl(hba);
	spin_unlock_irqrestore(host->host_lock, flags);
out:
	if (!err) {
		err = SUCCESS;
	} else {
		dev_err(hba->dev, "%s: failed with err %d\n", __func__, err);
		err = FAILED;
	}
	return err;
}

/**
 * ufshcd_abort - abort a specific command
 * @cmd: SCSI command pointer
 *
 * Abort the pending command in device by sending UFS_ABORT_TASK task management
 * command, and in host controller by clearing the door-bell register. There can
 * be race between controller sending the command to the device while abort is
 * issued. To avoid that, first issue UFS_QUERY_TASK to check if the command is
 * really issued and then try to abort it.
 *
 * Returns SUCCESS/FAILED
 */
static int ufshcd_abort(struct scsi_cmnd *cmd)
{
	struct Scsi_Host *host;
	struct ufs_hba *hba;
	unsigned long flags;
	unsigned int tag;
	int err = 0;
	int poll_cnt;
	u8 resp = 0xF;
	struct ufshcd_lrb *lrbp;
	u32 reg;

	host = cmd->device->host;
	hba = shost_priv(host);
	tag = cmd->request->tag;
	if (!ufshcd_valid_tag(hba, tag)) {
		dev_err(hba->dev,
			"%s: invalid command tag %d: cmd=0x%p, cmd->request=0x%p",
			__func__, tag, cmd, cmd->request);
		BUG();
	}

	ufshcd_hold(hba, false);
	reg = ufshcd_readl(hba, REG_UTP_TRANSFER_REQ_DOOR_BELL);
	/* If command is already aborted/completed, return SUCCESS */
	if (!(test_bit(tag, &hba->outstanding_reqs))) {
		dev_err(hba->dev,
			"%s: cmd at tag %d already completed, outstanding=0x%lx, doorbell=0x%x\n",
			__func__, tag, hba->outstanding_reqs, reg);
		goto out;
	}

	if (!(reg & (1 << tag))) {
		dev_err(hba->dev,
		"%s: cmd was completed, but without a notifying intr, tag = %d",
		__func__, tag);
	}

	lrbp = &hba->lrb[tag];
	for (poll_cnt = 100; poll_cnt; poll_cnt--) {
		err = ufshcd_issue_tm_cmd(hba, lrbp->lun, lrbp->task_tag,
				UFS_QUERY_TASK, &resp);
		if (!err && resp == UPIU_TASK_MANAGEMENT_FUNC_SUCCEEDED) {
			/* cmd pending in the device */
			break;
		} else if (!err && resp == UPIU_TASK_MANAGEMENT_FUNC_COMPL) {
			/*
			 * cmd not pending in the device, check if it is
			 * in transition.
			 */
			reg = ufshcd_readl(hba, REG_UTP_TRANSFER_REQ_DOOR_BELL);
			if (reg & (1 << tag)) {
				/* sleep for max. 200us to stabilize */
				usleep_range(100, 200);
				continue;
			}
			/* command completed already */
			goto out;
		} else {
			if (!err)
				err = resp; /* service response error */
			goto out;
		}
	}

	if (!poll_cnt) {
		err = -EBUSY;
		goto out;
	}

	err = ufshcd_issue_tm_cmd(hba, lrbp->lun, lrbp->task_tag,
			UFS_ABORT_TASK, &resp);
	if (err || resp != UPIU_TASK_MANAGEMENT_FUNC_COMPL) {
		if (!err)
			err = resp; /* service response error */
		goto out;
	}

	err = ufshcd_clear_cmd(hba, tag);
	if (err)
		goto out;

	scsi_dma_unmap(cmd);

	spin_lock_irqsave(host->host_lock, flags);
	ufshcd_outstanding_req_clear(hba, tag);
	hba->lrb[tag].cmd = NULL;
	spin_unlock_irqrestore(host->host_lock, flags);

	clear_bit_unlock(tag, &hba->lrb_in_use);
	wake_up(&hba->dev_cmd.tag_wq);

out:
	if (!err) {
		err = SUCCESS;
	} else {
		dev_err(hba->dev, "%s: failed with err %d\n", __func__, err);
		err = FAILED;
	}

	/*
	 * This ufshcd_release() corresponds to the original scsi cmd that got
	 * aborted here (as we won't get any IRQ for it).
	 */
	ufshcd_release(hba);
	return err;
}

/**
 * ufshcd_host_reset_and_restore - reset and restore host controller
 * @hba: per-adapter instance
 *
 * Note that host controller reset may issue DME_RESET to
 * local and remote (device) Uni-Pro stack and the attributes
 * are reset to default state.
 *
 * Returns zero on success, non-zero on failure
 */
static int ufshcd_host_reset_and_restore(struct ufs_hba *hba)
{
	int err = 0;
	unsigned long flags;

	if (!hba->card_present)
		goto out;
	/* Reset the host controller */
	spin_lock_irqsave(hba->host->host_lock, flags);
	ufshcd_hba_stop(hba, false);
	spin_unlock_irqrestore(hba->host->host_lock, flags);

	err = ufshcd_hba_enable(hba);
	if (err)
		goto out;

	/* Establish the link again and restore the device */
	err = ufshcd_probe_hba(hba);

	if (!err && (hba->ufshcd_state != UFSHCD_STATE_OPERATIONAL))
		err = -EIO;
out:
	if (err)
		dev_err(hba->dev, "%s: Host init failed %d\n", __func__, err);

	return err;
}

/**
 * ufshcd_reset_and_restore - reset and re-initialize host/device
 * @hba: per-adapter instance
 *
 * Reset and recover device, host and re-establish link. This
 * is helpful to recover the communication in fatal error conditions.
 *
 * Returns zero on success, non-zero on failure
 */
static int ufshcd_reset_and_restore(struct ufs_hba *hba)
{
	int err = 0;
	unsigned long flags;
	int retries = MAX_HOST_RESET_RETRIES;

	do {
		err = ufshcd_host_reset_and_restore(hba);
	} while (err && --retries);

	/*
	 * After reset the door-bell might be cleared, complete
	 * outstanding requests in s/w here.
	 */
	spin_lock_irqsave(hba->host->host_lock, flags);
	ufshcd_transfer_req_compl(hba);
	ufshcd_tmc_handler(hba);
	spin_unlock_irqrestore(hba->host->host_lock, flags);

	return err;
}

/**
 * ufshcd_eh_host_reset_handler - host reset handler registered to scsi layer
 * @cmd - SCSI command pointer
 *
 * Returns SUCCESS/FAILED
 */
static int ufshcd_eh_host_reset_handler(struct scsi_cmnd *cmd)
{
	int err = 0;
	unsigned long flags;
	struct ufs_hba *hba;

	hba = shost_priv(cmd->device->host);
	if (!hba->card_present)
		goto ret;
	ufshcd_hold(hba, false);
	/*
	 * Check if there is any race with fatal error handling.
	 * If so, wait for it to complete. Even though fatal error
	 * handling does reset and restore in some cases, don't assume
	 * anything out of it. We are just avoiding race here.
	 */
	do {
		spin_lock_irqsave(hba->host->host_lock, flags);
		if (!(work_pending(&hba->eh_work) ||
				hba->ufshcd_state == UFSHCD_STATE_RESET))
			break;
		spin_unlock_irqrestore(hba->host->host_lock, flags);
		dev_dbg(hba->dev, "%s: reset in progress\n", __func__);
		flush_work(&hba->eh_work);
	} while (1);

	hba->ufshcd_state = UFSHCD_STATE_RESET;
	ufshcd_set_eh_in_progress(hba);
	spin_unlock_irqrestore(hba->host->host_lock, flags);

	err = ufshcd_reset_and_restore(hba);

	spin_lock_irqsave(hba->host->host_lock, flags);
	if (!err) {
		err = SUCCESS;
		hba->ufshcd_state = UFSHCD_STATE_OPERATIONAL;
	} else {
		err = FAILED;
		hba->ufshcd_state = UFSHCD_STATE_ERROR;
	}
	ufshcd_clear_eh_in_progress(hba);
	spin_unlock_irqrestore(hba->host->host_lock, flags);

	ufshcd_release(hba);
ret:
	return err;
}

/**
 * ufshcd_get_max_icc_level - calculate the ICC level
 * @sup_curr_uA: max. current supported by the regulator
 * @start_scan: row at the desc table to start scan from
 * @buff: power descriptor buffer
 *
 * Returns calculated max ICC level for specific regulator
 */
static u32 ufshcd_get_max_icc_level(int sup_curr_uA, u32 start_scan, char *buff)
{
	int i;
	int curr_uA;
	u16 data;
	u16 unit;

	for (i = start_scan; i >= 0; i--) {
		data = be16_to_cpu(*((u16 *)(buff + 2*i)));
		unit = (data & ATTR_ICC_LVL_UNIT_MASK) >>
						ATTR_ICC_LVL_UNIT_OFFSET;
		curr_uA = data & ATTR_ICC_LVL_VALUE_MASK;
		switch (unit) {
		case UFSHCD_NANO_AMP:
			curr_uA = curr_uA / 1000;
			break;
		case UFSHCD_MILI_AMP:
			curr_uA = curr_uA * 1000;
			break;
		case UFSHCD_AMP:
			curr_uA = curr_uA * 1000 * 1000;
			break;
		case UFSHCD_MICRO_AMP:
		default:
			break;
		}
		if (sup_curr_uA >= curr_uA)
			break;
	}
	if (i < 0) {
		i = 0;
		pr_err("%s: Couldn't find valid icc_level = %d", __func__, i);
	}

	return (u32)i;
}

/**
 * ufshcd_calc_icc_level - calculate the max ICC level
 * In case regulators are not initialized we'll return 0
 * @hba: per-adapter instance
 * @desc_buf: power descriptor buffer to extract ICC levels from.
 * @len: length of desc_buff
 *
 * Returns calculated ICC level
 */
static u32 ufshcd_find_max_sup_active_icc_level(struct ufs_hba *hba,
							u8 *desc_buf, int len)
{
	u32 icc_level = 0;

	if (!hba->vreg_info.vcc || !hba->vreg_info.vccq ||
						!hba->vreg_info.vccq2) {
		dev_err(hba->dev,
			"%s: Regulator capability was not set, actvIccLevel=%d",
							__func__, icc_level);
		goto out;
	}

	if (hba->vreg_info.vcc)
		icc_level = ufshcd_get_max_icc_level(
				hba->vreg_info.vcc->max_uA,
				POWER_DESC_MAX_ACTV_ICC_LVLS - 1,
				&desc_buf[PWR_DESC_ACTIVE_LVLS_VCC_0]);

	if (hba->vreg_info.vccq)
		icc_level = ufshcd_get_max_icc_level(
				hba->vreg_info.vccq->max_uA,
				icc_level,
				&desc_buf[PWR_DESC_ACTIVE_LVLS_VCCQ_0]);

	if (hba->vreg_info.vccq2)
		icc_level = ufshcd_get_max_icc_level(
				hba->vreg_info.vccq2->max_uA,
				icc_level,
				&desc_buf[PWR_DESC_ACTIVE_LVLS_VCCQ2_0]);
out:
	return icc_level;
}

static void ufshcd_init_icc_levels(struct ufs_hba *hba)
{
	int ret;
	int buff_len = hba->desc_size.pwr_desc;
	u8 desc_buf[hba->desc_size.pwr_desc];

	ret = ufshcd_read_power_desc(hba, desc_buf, buff_len);
	if (ret) {
		dev_err(hba->dev,
			"%s: Failed reading power descriptor.len = %d ret = %d",
			__func__, buff_len, ret);
		return;
	}

	hba->init_prefetch_data.icc_level =
			ufshcd_find_max_sup_active_icc_level(hba,
			desc_buf, buff_len);
	dev_dbg(hba->dev, "%s: setting icc_level 0x%x",
			__func__, hba->init_prefetch_data.icc_level);

	ret = ufshcd_query_attr_retry(hba, UPIU_QUERY_OPCODE_WRITE_ATTR,
		QUERY_ATTR_IDN_ACTIVE_ICC_LVL, 0, 0,
		&hba->init_prefetch_data.icc_level);

	if (ret)
		dev_err(hba->dev,
			"%s: Failed configuring bActiveICCLevel = %d ret = %d",
			__func__, hba->init_prefetch_data.icc_level , ret);

}

/**
 * ufshcd_scsi_add_wlus - Adds required W-LUs
 * @hba: per-adapter instance
 *
 * UFS device specification requires the UFS devices to support 4 well known
 * logical units:
 *	"REPORT_LUNS" (address: 01h)
 *	"UFS Device" (address: 50h)
 *	"RPMB" (address: 44h)
 *	"BOOT" (address: 30h)
 * UFS device's power management needs to be controlled by "POWER CONDITION"
 * field of SSU (START STOP UNIT) command. But this "power condition" field
 * will take effect only when its sent to "UFS device" well known logical unit
 * hence we require the scsi_device instance to represent this logical unit in
 * order for the UFS host driver to send the SSU command for power management.

 * We also require the scsi_device instance for "RPMB" (Replay Protected Memory
 * Block) LU so user space process can control this LU. User space may also
 * want to have access to BOOT LU.

 * This function adds scsi device instances for each of all well known LUs
 * (except "REPORT LUNS" LU).
 *
 * Returns zero on success (all required W-LUs are added successfully),
 * non-zero error value on failure (if failed to add any of the required W-LU).
 */
static int ufshcd_scsi_add_wlus(struct ufs_hba *hba)
{
	int ret = 0;
	struct scsi_device *sdev_rpmb;

	if (!(hba->quirks & UFSHCD_QUIRK_ENABLE_WLUNS))
		return 0;

	/* Note: boot WLU is not added currently*/

	hba->sdev_ufs_device = __scsi_add_device(hba->host, 0, 0,
		ufshcd_upiu_wlun_to_scsi_wlun(UFS_UPIU_UFS_DEVICE_WLUN), NULL);
	if (IS_ERR(hba->sdev_ufs_device)) {
		ret = PTR_ERR(hba->sdev_ufs_device);
		hba->sdev_ufs_device = NULL;
		goto out;
	}
	scsi_device_put(hba->sdev_ufs_device);

	sdev_rpmb = __scsi_add_device(hba->host, 0, 0,
		ufshcd_upiu_wlun_to_scsi_wlun(UFS_UPIU_RPMB_WLUN), NULL);
	if (IS_ERR(sdev_rpmb)) {
		ret = PTR_ERR(sdev_rpmb);
		goto remove_sdev_ufs_device;
	}
	scsi_device_put(sdev_rpmb);
	goto out;

remove_sdev_ufs_device:
	scsi_remove_device(hba->sdev_ufs_device);
out:
	return ret;
}

static int ufs_get_device_desc(struct ufs_hba *hba,
			       struct ufs_dev_desc *dev_desc)
{
	int err;
	u8 model_index;
	u8 str_desc_buf[QUERY_DESC_MAX_SIZE + 1] = {0};
	u8 desc_buf[hba->desc_size.dev_desc];

	err = ufshcd_read_device_desc(hba, desc_buf, hba->desc_size.dev_desc);
	if (err) {
		dev_err(hba->dev, "%s: Failed reading Device Desc. err = %d\n",
			__func__, err);
		goto out;
	}

	/*
	 * getting vendor (manufacturerID) and Bank Index in big endian
	 * format
	 */
	dev_desc->wmanufacturerid = desc_buf[DEVICE_DESC_PARAM_MANF_ID] << 8 |
				     desc_buf[DEVICE_DESC_PARAM_MANF_ID + 1];

	model_index = desc_buf[DEVICE_DESC_PARAM_PRDCT_NAME];

	err = ufshcd_read_string_desc(hba, model_index, str_desc_buf,
				QUERY_DESC_MAX_SIZE, ASCII_STD);
	if (err) {
		dev_err(hba->dev, "%s: Failed reading Product Name. err = %d\n",
			__func__, err);
		goto out;
	}

	str_desc_buf[QUERY_DESC_MAX_SIZE] = '\0';
	strlcpy(dev_desc->model, (str_desc_buf + QUERY_DESC_HDR_SIZE),
		min_t(u8, str_desc_buf[QUERY_DESC_LENGTH_OFFSET],
		      MAX_MODEL_LEN));

	/* Null terminate the model string */
	dev_desc->model[MAX_MODEL_LEN] = '\0';

out:
	return err;
}

static void ufs_fixup_device_setup(struct ufs_hba *hba,
				   struct ufs_dev_desc *dev_desc)
{
	struct ufs_dev_fix *f;

	for (f = ufs_fixups; f->quirk; f++) {
		if ((f->card.wmanufacturerid == dev_desc->wmanufacturerid ||
		     f->card.wmanufacturerid == UFS_ANY_VENDOR) &&
		    (STR_PRFX_EQUAL(f->card.model, dev_desc->model) ||
		     !strcmp(f->card.model, UFS_ANY_MODEL)))
			hba->dev_quirks |= f->quirk;
	}
}

/**
 * ufshcd_tune_pa_tactivate - Tunes PA_TActivate of local UniPro
 * @hba: per-adapter instance
 *
 * PA_TActivate parameter can be tuned manually if UniPro version is less than
 * 1.61. PA_TActivate needs to be greater than or equal to peerM-PHY's
 * RX_MIN_ACTIVATETIME_CAPABILITY attribute. This optimal value can help reduce
 * the hibern8 exit latency.
 *
 * Returns zero on success, non-zero error value on failure.
 */
static int ufshcd_tune_pa_tactivate(struct ufs_hba *hba)
{
	int ret = 0;
	u32 peer_rx_min_activatetime = 0, tuned_pa_tactivate;

	ret = ufshcd_dme_peer_get(hba,
				  UIC_ARG_MIB_SEL(
					RX_MIN_ACTIVATETIME_CAPABILITY,
					UIC_ARG_MPHY_RX_GEN_SEL_INDEX(0)),
				  &peer_rx_min_activatetime);
	if (ret)
		goto out;

	/* make sure proper unit conversion is applied */
	tuned_pa_tactivate =
		((peer_rx_min_activatetime * RX_MIN_ACTIVATETIME_UNIT_US)
		 / PA_TACTIVATE_TIME_UNIT_US);
	ret = ufshcd_dme_set(hba, UIC_ARG_MIB(PA_TACTIVATE),
			     tuned_pa_tactivate);

out:
	return ret;
}

/**
 * ufshcd_tune_pa_hibern8time - Tunes PA_Hibern8Time of local UniPro
 * @hba: per-adapter instance
 *
 * PA_Hibern8Time parameter can be tuned manually if UniPro version is less than
 * 1.61. PA_Hibern8Time needs to be maximum of local M-PHY's
 * TX_HIBERN8TIME_CAPABILITY & peer M-PHY's RX_HIBERN8TIME_CAPABILITY.
 * This optimal value can help reduce the hibern8 exit latency.
 *
 * Returns zero on success, non-zero error value on failure.
 */
static int ufshcd_tune_pa_hibern8time(struct ufs_hba *hba)
{
	int ret = 0;
	u32 local_tx_hibern8_time_cap = 0, peer_rx_hibern8_time_cap = 0;
	u32 max_hibern8_time, tuned_pa_hibern8time;

	ret = ufshcd_dme_get(hba,
			     UIC_ARG_MIB_SEL(TX_HIBERN8TIME_CAPABILITY,
					UIC_ARG_MPHY_TX_GEN_SEL_INDEX(0)),
				  &local_tx_hibern8_time_cap);
	if (ret)
		goto out;

	ret = ufshcd_dme_peer_get(hba,
				  UIC_ARG_MIB_SEL(RX_HIBERN8TIME_CAPABILITY,
					UIC_ARG_MPHY_RX_GEN_SEL_INDEX(0)),
				  &peer_rx_hibern8_time_cap);
	if (ret)
		goto out;

	max_hibern8_time = max(local_tx_hibern8_time_cap,
			       peer_rx_hibern8_time_cap);
	/* make sure proper unit conversion is applied */
	tuned_pa_hibern8time = ((max_hibern8_time * HIBERN8TIME_UNIT_US)
				/ PA_HIBERN8_TIME_UNIT_US);
	ret = ufshcd_dme_set(hba, UIC_ARG_MIB(PA_HIBERN8TIME),
			     tuned_pa_hibern8time);
out:
	return ret;
}

/**
 * ufshcd_quirk_tune_host_pa_tactivate - Ensures that host PA_TACTIVATE is
 * less than device PA_TACTIVATE time.
 * @hba: per-adapter instance
 *
 * Some UFS devices require host PA_TACTIVATE to be lower than device
 * PA_TACTIVATE, we need to enable UFS_DEVICE_QUIRK_HOST_PA_TACTIVATE quirk
 * for such devices.
 *
 * Returns zero on success, non-zero error value on failure.
 */
static int ufshcd_quirk_tune_host_pa_tactivate(struct ufs_hba *hba)
{
	int ret = 0;
	u32 granularity, peer_granularity;
	u32 pa_tactivate, peer_pa_tactivate;
	u32 pa_tactivate_us, peer_pa_tactivate_us;
	u8 gran_to_us_table[] = {1, 4, 8, 16, 32, 100};

	ret = ufshcd_dme_get(hba, UIC_ARG_MIB(PA_GRANULARITY),
				  &granularity);
	if (ret)
		goto out;

	ret = ufshcd_dme_peer_get(hba, UIC_ARG_MIB(PA_GRANULARITY),
				  &peer_granularity);
	if (ret)
		goto out;

	if ((granularity < PA_GRANULARITY_MIN_VAL) ||
	    (granularity > PA_GRANULARITY_MAX_VAL)) {
		dev_err(hba->dev, "%s: invalid host PA_GRANULARITY %d",
			__func__, granularity);
		return -EINVAL;
	}

	if ((peer_granularity < PA_GRANULARITY_MIN_VAL) ||
	    (peer_granularity > PA_GRANULARITY_MAX_VAL)) {
		dev_err(hba->dev, "%s: invalid device PA_GRANULARITY %d",
			__func__, peer_granularity);
		return -EINVAL;
	}

	ret = ufshcd_dme_get(hba, UIC_ARG_MIB(PA_TACTIVATE), &pa_tactivate);
	if (ret)
		goto out;

	ret = ufshcd_dme_peer_get(hba, UIC_ARG_MIB(PA_TACTIVATE),
				  &peer_pa_tactivate);
	if (ret)
		goto out;

	pa_tactivate_us = pa_tactivate * gran_to_us_table[granularity - 1];
	peer_pa_tactivate_us = peer_pa_tactivate *
			     gran_to_us_table[peer_granularity - 1];

	if (pa_tactivate_us > peer_pa_tactivate_us) {
		u32 new_peer_pa_tactivate;

		new_peer_pa_tactivate = pa_tactivate_us /
				      gran_to_us_table[peer_granularity - 1];
		new_peer_pa_tactivate++;
		ret = ufshcd_dme_peer_set(hba, UIC_ARG_MIB(PA_TACTIVATE),
					  new_peer_pa_tactivate);
	}

out:
	return ret;
}

static void ufshcd_tune_unipro_params(struct ufs_hba *hba)
{
	if (ufshcd_is_unipro_pa_params_tuning_req(hba)) {
		ufshcd_tune_pa_tactivate(hba);
		ufshcd_tune_pa_hibern8time(hba);
	}

	if (hba->dev_quirks & UFS_DEVICE_QUIRK_PA_TACTIVATE)
		/* set 1ms timeout for PA_TACTIVATE */
		ufshcd_dme_set(hba, UIC_ARG_MIB(PA_TACTIVATE), 10);

	if (hba->dev_quirks & UFS_DEVICE_QUIRK_HOST_PA_TACTIVATE)
		ufshcd_quirk_tune_host_pa_tactivate(hba);

	ufshcd_vops_apply_dev_quirks(hba);
}

static void ufshcd_init_desc_sizes(struct ufs_hba *hba)
{
	int err;

	err = ufshcd_read_desc_length(hba, QUERY_DESC_IDN_DEVICE, 0,
		&hba->desc_size.dev_desc);
	if (err)
		hba->desc_size.dev_desc = QUERY_DESC_DEVICE_DEF_SIZE;

	err = ufshcd_read_desc_length(hba, QUERY_DESC_IDN_POWER, 0,
		&hba->desc_size.pwr_desc);
	if (err)
		hba->desc_size.pwr_desc = QUERY_DESC_POWER_DEF_SIZE;

	err = ufshcd_read_desc_length(hba, QUERY_DESC_IDN_INTERCONNECT, 0,
		&hba->desc_size.interc_desc);
	if (err)
		hba->desc_size.interc_desc = QUERY_DESC_INTERCONNECT_DEF_SIZE;

	err = ufshcd_read_desc_length(hba, QUERY_DESC_IDN_CONFIGURATION, 0,
		&hba->desc_size.conf_desc);
	if (err)
		hba->desc_size.conf_desc = QUERY_DESC_CONFIGURATION_DEF_SIZE;

	err = ufshcd_read_desc_length(hba, QUERY_DESC_IDN_UNIT, 0,
		&hba->desc_size.unit_desc);
	if (err)
		hba->desc_size.unit_desc = QUERY_DESC_UNIT_DEF_SIZE;

	err = ufshcd_read_desc_length(hba, QUERY_DESC_IDN_GEOMETRY, 0,
		&hba->desc_size.geom_desc);
	if (err)
		hba->desc_size.geom_desc = QUERY_DESC_GEOMETRY_DEF_SIZE;
}

static void ufshcd_def_desc_sizes(struct ufs_hba *hba)
{
	hba->desc_size.dev_desc = QUERY_DESC_DEVICE_DEF_SIZE;
	hba->desc_size.pwr_desc = QUERY_DESC_POWER_DEF_SIZE;
	hba->desc_size.interc_desc = QUERY_DESC_INTERCONNECT_DEF_SIZE;
	hba->desc_size.conf_desc = QUERY_DESC_CONFIGURATION_DEF_SIZE;
	hba->desc_size.unit_desc = QUERY_DESC_UNIT_DEF_SIZE;
	hba->desc_size.geom_desc = QUERY_DESC_GEOMETRY_DEF_SIZE;
}

/**
 * ufshcd_probe_hba - probe hba to detect device and initialize
 * @hba: per-adapter instance
 *
 * Execute link-startup and verify device initialization
 */
static int ufshcd_probe_hba(struct ufs_hba *hba)
{
	struct ufs_dev_desc card = {0};
	int ret;
	ktime_t start = ktime_get();
	u32 ref_clk;

	ret = ufshcd_link_startup(hba);
	if (ret)
		goto out;

	ufshcd_init_pwr_info(hba);

	/* set the default level for urgent bkops */
	hba->urgent_bkops_lvl = BKOPS_STATUS_PERF_IMPACT;
	hba->is_urgent_bkops_lvl_checked = false;

	/* UniPro link is active now */
	ufshcd_set_link_active(hba);

	ret = ufshcd_verify_dev_init(hba);
	if (ret)
		goto out;

	ret = ufshcd_complete_dev_init(hba);
	if (ret)
		goto out;

	/* Init check for device descriptor sizes */
	ufshcd_init_desc_sizes(hba);

	ret = ufs_get_device_desc(hba, &card);
	if (ret) {
		dev_err(hba->dev, "%s: Failed getting device info. err = %d\n",
			__func__, ret);
		goto out;
	}

	ufs_fixup_device_setup(hba, &card);
	ufshcd_tune_unipro_params(hba);

	ret = ufshcd_set_vccq_rail_unused(hba,
		(hba->dev_quirks & UFS_DEVICE_NO_VCCQ) ? true : false);
	if (ret)
		goto out;

	/* UFS device is also active now */
	ufshcd_set_ufs_dev_active(hba);
	ufshcd_force_reset_auto_bkops(hba);
	hba->wlun_dev_clr_ua = true;
	ufshcd_get_ref_clk_value(hba, &hba->init_prefetch_data.ref_clk_freq);
	dev_info(hba->dev, "default ref_clk_freq = %u\n",
		 hba->init_prefetch_data.ref_clk_freq);
	if (hba->init_prefetch_data.ref_clk_freq != 0) {
		ref_clk = 0;
		ufshcd_set_refclk_value(hba, &ref_clk);
		ufshcd_get_ref_clk_value(hba, &hba->init_prefetch_data.ref_clk_freq);
		dev_info(hba->dev, "Configured ref_clk_freq = %u\n",
			 hba->init_prefetch_data.ref_clk_freq);
	}

	if (ufshcd_get_max_pwr_mode(hba)) {
		dev_err(hba->dev,
			"%s: Failed getting max supported power mode\n",
			__func__);
	} else {
		ret = ufshcd_config_pwr_mode(hba, &hba->max_pwr_info.info);
		if (ret)
			dev_err(hba->dev, "%s: Failed setting power mode, err = %d\n",
					__func__, ret);
	}

	/* set the state as operational after switching to desired gear */
	hba->ufshcd_state = UFSHCD_STATE_OPERATIONAL;

	/*
	 * If we are in error handling context or in power management callbacks
	 * context, no need to scan the host
	 */
	if (!ufshcd_eh_in_progress(hba) && !hba->pm_op_in_progress) {
		bool flag;

		/* clear any previous UFS device information */
		memset(&hba->dev_info, 0, sizeof(hba->dev_info));
		if (!ufshcd_query_flag_retry(hba, UPIU_QUERY_OPCODE_READ_FLAG,
				QUERY_FLAG_IDN_PWR_ON_WPE, &flag))
			hba->dev_info.f_power_on_wp_en = flag;

		if (!hba->is_init_prefetch)
			ufshcd_init_icc_levels(hba);

		/* Add required well known logical units to scsi mid layer */
		if (ufshcd_scsi_add_wlus(hba))
			goto out;

		scsi_scan_host(hba->host);
		pm_runtime_put_sync(hba->dev);
	}

	if (!hba->is_init_prefetch)
		hba->is_init_prefetch = true;

	/* Resume devfreq after UFS device is detected */
	if (ufshcd_is_clkscaling_enabled(hba))
		devfreq_resume_device(hba->devfreq);

out:
	/*
	 * If we failed to initialize the device or the device is not
	 * present, turn off the power/clocks etc.
	 */
	if (ret && !ufshcd_eh_in_progress(hba) && !hba->pm_op_in_progress) {
		pm_runtime_put_sync(hba->dev);
		ufshcd_hba_exit(hba);
	}

	trace_ufshcd_init(dev_name(hba->dev), ret,
		ktime_to_us(ktime_sub(ktime_get(), start)),
		hba->uic_link_state, hba->curr_dev_pwr_mode);
	return ret;
}

static int execute_single_query_ioctl_req(struct ufs_hba *hba,
	struct ufs_ioc_query_req *ioctl_req)
{
	int err = 0;
	bool flag = 0;
	u32 attr = 0;
	u8 *desc = NULL;
	int data_len = 0;
	u8 flag_u8;

	switch (ioctl_req->opcode) {
	case UPIU_QUERY_OPCODE_READ_DESC:
		if (ioctl_req->idn >= QUERY_DESC_IDN_MAX) {
			err = -EINVAL;
			goto out;
		}

		data_len = min_t(int, QUERY_DESC_MAX_SIZE, ioctl_req->buf_size);
		desc = devm_kzalloc(hba->dev, data_len, GFP_KERNEL);
		if (desc == NULL) {
			err = -ENOMEM;
			goto out;
		}

		err = __ufshcd_query_descriptor(hba, ioctl_req->opcode,
			ioctl_req->idn, ioctl_req->index, ioctl_req->selector,
			desc, &data_len);
		if (!err) {
			err = copy_to_user(ioctl_req->buffer, desc, data_len);
			ioctl_req->buf_size = data_len;
		}

		devm_kfree(hba->dev, desc);
		break;

	case UPIU_QUERY_OPCODE_WRITE_DESC:
		if (ioctl_req->idn >= QUERY_DESC_IDN_MAX) {
			err = -EINVAL;
			goto out;
		}

		data_len = min_t(int, QUERY_DESC_MAX_SIZE, ioctl_req->buf_size);
		desc = devm_kzalloc(hba->dev, data_len, GFP_KERNEL);
		if (desc == NULL) {
			err = -ENOMEM;
			goto out;
		}

		err = copy_from_user(desc, ioctl_req->buffer, data_len);
		if (!err) {
			err = __ufshcd_query_descriptor(hba, ioctl_req->opcode,
				ioctl_req->idn, ioctl_req->index,
				ioctl_req->selector, desc, &data_len);
			ioctl_req->buf_size = data_len;
		}

		devm_kfree(hba->dev, desc);
		break;

	case UPIU_QUERY_OPCODE_READ_ATTR:
		if (ioctl_req->idn >= QUERY_ATTR_IDN_MAX) {
			err = -EINVAL;
			goto out;
		}

		if (ioctl_req->buf_size != sizeof(u32)) {
			err = -EINVAL;
			goto out;
		}

		err = ufshcd_query_attr(hba, ioctl_req->opcode, ioctl_req->idn,
			ioctl_req->index, ioctl_req->selector, &attr);
		if (!err)
			err = copy_to_user(ioctl_req->buffer, (void *)&attr,
				sizeof(u32));
		break;

	case UPIU_QUERY_OPCODE_WRITE_ATTR:
		if (ioctl_req->idn > QUERY_ATTR_IDN_MAX) {
			err = -EINVAL;
			goto out;
		}

		if (ioctl_req->buf_size != sizeof(u32)) {
			err = -EINVAL;
			goto out;
		}

		err = copy_from_user((void *)&attr, ioctl_req->buffer,
			sizeof(u32));
		if (!err)
			err = ufshcd_query_attr(hba, ioctl_req->opcode,
				ioctl_req->idn,	ioctl_req->index,
				ioctl_req->selector, &attr);
		break;

	case UPIU_QUERY_OPCODE_READ_FLAG:
		if (ioctl_req->idn > QUERY_FLAG_IDN_MAX) {
			err = -EINVAL;
			goto out;
		}

		if (ioctl_req->buf_size != sizeof(u8)) {
			err = -EINVAL;
			goto out;
		}

		err = ufshcd_query_flag(hba, ioctl_req->opcode, ioctl_req->idn,
			&flag);
		if (!err) {
			flag_u8 = (u8)flag;
			err = copy_to_user(ioctl_req->buffer, (void *)&flag_u8,
				sizeof(u8));
		}

		break;

	case UPIU_QUERY_OPCODE_SET_FLAG:
	case UPIU_QUERY_OPCODE_CLEAR_FLAG:
	case UPIU_QUERY_OPCODE_TOGGLE_FLAG:
		if (ioctl_req->idn > QUERY_FLAG_IDN_MAX) {
			err = -EINVAL;
			goto out;
		}

		err = ufshcd_query_flag(hba, ioctl_req->opcode,	ioctl_req->idn,
			NULL);
		break;
	default:
		err = -EINVAL;
	}

out:
	return err;
}


static int ufshcd_combo_query_ioctl(struct ufs_hba *hba, void __user *buf)
{
	struct ufs_ioc_combo_query_req *ioctl_req;
	int err = 0, ret = 0;
	u32 delay = 0;
	u8 i = 0;
	struct ufs_ioc_query_req *query = NULL;

	ioctl_req = devm_kzalloc(hba->dev,
			sizeof(struct ufs_ioc_combo_query_req), GFP_KERNEL);
	if (ioctl_req == NULL) {
		err = -ENOMEM;
		goto out;
	}

	/* Copy the combo query user buffer to kernel buffer */
	err = copy_from_user(ioctl_req, buf,
		sizeof(struct ufs_ioc_combo_query_req));
	if (err) {
		err = -ENOMEM;
		goto out_release_combo_query_mem;
	}

	if ((ioctl_req->num_cmds == 0) || (ioctl_req->query == NULL) ||
		(ioctl_req->num_cmds > MAX_QUERY_CMD_PER_COMBO)) {
		err = -EINVAL;
		goto out_release_combo_query_mem;
	}

	query = devm_kzalloc(hba->dev, sizeof(struct ufs_ioc_query_req) *
			ioctl_req->num_cmds, GFP_KERNEL);
	if (query == NULL) {
		err = -ENOMEM;
		goto out_release_combo_query_mem;
	}
	/* Copy the query user buffer to kernel buffer */
	err = copy_from_user(query, ioctl_req->query,
		sizeof(struct ufs_ioc_query_req) * ioctl_req->num_cmds);
	if (err) {
		err = -ENOMEM;
		goto out_release_query_mem;
	}

	for (i = 0; i < ioctl_req->num_cmds; i++) {
		if ((query[i].buf_size != 0) && (query[i].buffer == NULL)) {
			err = -EINVAL;
			goto out_release_query_mem;
		}
	}

	if (ioctl_req->need_cq_empty) {
		scsi_block_requests(hba->host);

		wait_event(hba->dev_cmd.tag_wq, hba->lrb_in_use == 0);

		if (hba->lrb_in_use) {
			err = -EBUSY;
			goto out_unblock_scsi_req;
		}
	}

	for (i = 0; i < ioctl_req->num_cmds; i++) {
		ret = execute_single_query_ioctl_req(hba, &query[i]);
		query[i].error_status = ret;
		if (err == 0)
			err = ret;
		if (err && ioctl_req->return_on_error)
			break;
		/* add delay if specified */
		delay = query[i].delay;
		if (delay) {
			if (delay > 10000)
				msleep(delay / 1000);
			else
				usleep_range(delay, delay + 10);
		}
	}

	ret = copy_to_user(ioctl_req->query, query,
			sizeof(struct ufs_ioc_query_req) * ioctl_req->num_cmds);
	if (!err)
		err = ret;

out_unblock_scsi_req:
	if (ioctl_req->need_cq_empty)
		scsi_unblock_requests(hba->host);
out_release_query_mem:
	devm_kfree(hba->dev, query);
out_release_combo_query_mem:
	devm_kfree(hba->dev, ioctl_req);
out:
	return err;
}

static int ufshcd_set_power_mode_ioctl(struct ufs_hba *hba, void __user *buf)
{
	int err = 0;
	uint32_t pwr_mode;

	/* Copy the user buffer to kernel buffer */
	err = copy_from_user(&pwr_mode, buf, sizeof(uint32_t));
	if (err) {
		err = -ENOMEM;
		goto out;
	}

	if (pwr_mode > UFS_POWERDOWN_PWR_MODE) {
		err = -EINVAL;
		goto out;
	}

	err = ufshcd_set_dev_pwr_mode(hba, (enum ufs_dev_pwr_mode)pwr_mode);

out:
	return err;
}

static int ufshcd_ioctl(struct scsi_device *dev, int cmd, void __user *buf)
{
	struct ufs_hba *hba = shost_priv(dev->host);
	int err = 0;

	switch (cmd) {
	case UFS_IOCTL_COMBO_QUERY:
		pm_runtime_get_sync(hba->dev);
		err = ufshcd_combo_query_ioctl(hba, buf);
		pm_runtime_put_sync(hba->dev);
		break;

	case UFS_IOCTL_SET_POWER_MODE:
		pm_runtime_get_sync(hba->dev);
		err = ufshcd_set_power_mode_ioctl(hba, buf);
		pm_runtime_put_sync(hba->dev);
		break;

	default:
		err = -EINVAL;
		break;
	}

	return err;
}

int ufshcd_rescan(struct ufs_hba *hba)
{
	int ret = 0;
	int retry = MAX_HOST_RESET_RETRIES;

	if (hba->card_present) {
		dev_info(hba->dev, "UFS card inserted\n");
		pm_runtime_get_sync(hba->dev);

		/* Make sure clocks are enabled before accessing controller */
		ret = ufshcd_setup_clocks(hba, true);
		if (ret) {
			dev_err(hba->dev, "%s: failed to set clks, ret: %d\n",
				__func__, ret);
			goto out;
		}

		/* enable host irq as host controller would be active soon */
		ret = ufshcd_enable_irq(hba);
		if (ret) {
			dev_err(hba->dev, "%s: irq enable failed, ret: %d\n",
				__func__, ret);
			goto disable_clks;
		}

		/* Enable UFS and MPhy clocks */
		if (hba->vops && hba->vops->set_ufs_mphy_clocks) {
			ret = hba->vops->set_ufs_mphy_clocks(hba, true);
			if (ret)
				goto disable_irqs_clks;
		}

		ret = ufshcd_hba_enable(hba);
		if (ret) {
			dev_err(hba->dev, "%s: controller init failed,ret:%d\n",
				__func__, ret);
			goto disable_irqs_clks;
		}

		ufshcd_set_ufs_dev_active(hba);

		ret = ufshcd_probe_hba(hba);
		if (!ret && (hba->ufshcd_state != UFSHCD_STATE_OPERATIONAL)) {
			ret = -EIO;
			dev_err(hba->dev, "%s: Host init failed %d\n",
				__func__, ret);
			goto disable_irqs_clks;
		}
		ufshcd_enable_intr(hba, UFSHCD_ENABLE_INTRS);
	} else {

		/* disable interrupts */
		ufshcd_disable_intr(hba, hba->intr_mask);

		ufshcd_hba_stop(hba, true);

		while (ufshcd_eh_in_progress(hba) && retry--)
			msleep(100);

		/* Disable UFS and MPhy clocks */
		if (hba->vops && hba->vops->set_ufs_mphy_clocks)
			ret = hba->vops->set_ufs_mphy_clocks(hba, false);

		ufshcd_disable_irq(hba);

		ufshcd_setup_clocks(hba, false);

		pm_runtime_put_sync(hba->dev);

		dev_info(hba->dev, "UFS card removed\n");
	}

	return ret;

disable_irqs_clks:
	hba->vops->set_ufs_mphy_clocks(hba, false);
	ufshcd_disable_irq(hba);
disable_clks:
	ufshcd_setup_clocks(hba, false);
out:
	pm_runtime_put_sync(hba->dev);
	return ret;
}
EXPORT_SYMBOL(ufshcd_rescan);

/**
 * ufshcd_async_scan - asynchronous execution for probing hba
 * @data: data pointer to pass to this function
 * @cookie: cookie data
 */
static void ufshcd_async_scan(void *data, async_cookie_t cookie)
{
	struct ufs_hba *hba = (struct ufs_hba *)data;

	ufshcd_probe_hba(hba);
}

static enum blk_eh_timer_return ufshcd_eh_timed_out(struct scsi_cmnd *scmd)
{
	unsigned long flags;
	struct Scsi_Host *host;
	struct ufs_hba *hba;
	int index;
	bool found = false;

	if (!scmd || !scmd->device || !scmd->device->host)
		return BLK_EH_NOT_HANDLED;

	host = scmd->device->host;
	hba = shost_priv(host);
	if (!hba)
		return BLK_EH_NOT_HANDLED;

	spin_lock_irqsave(host->host_lock, flags);

	for_each_set_bit(index, &hba->outstanding_reqs, hba->nutrs) {
		if (hba->lrb[index].cmd == scmd) {
			found = true;
			break;
		}
	}

	spin_unlock_irqrestore(host->host_lock, flags);

	/*
	 * Bypass SCSI error handling and reset the block layer timer if this
	 * SCSI command was not actually dispatched to UFS driver, otherwise
	 * let SCSI layer handle the error as usual.
	 */
	return found ? BLK_EH_NOT_HANDLED : BLK_EH_RESET_TIMER;
}

static struct scsi_host_template ufshcd_driver_template = {
	.module			= THIS_MODULE,
	.name			= UFSHCD,
	.proc_name		= UFSHCD,
	.queuecommand		= ufshcd_queuecommand,
	.slave_alloc		= ufshcd_slave_alloc,
	.slave_configure	= ufshcd_slave_configure,
	.slave_destroy		= ufshcd_slave_destroy,
	.change_queue_depth	= ufshcd_change_queue_depth,
	.eh_abort_handler	= ufshcd_abort,
	.eh_device_reset_handler = ufshcd_eh_device_reset_handler,
	.eh_host_reset_handler   = ufshcd_eh_host_reset_handler,
	.eh_timed_out		= ufshcd_eh_timed_out,
	.ioctl			= ufshcd_ioctl,
#ifdef CONFIG_COMPAT
	.compat_ioctl		= ufshcd_ioctl,
#endif
	.this_id		= -1,
	.sg_tablesize		= SG_ALL,
	.cmd_per_lun		= UFSHCD_CMD_PER_LUN,
	.can_queue		= UFSHCD_CAN_QUEUE,
	.max_host_blocked	= 1,
	.track_queue_depth	= 1,
};

static int ufshcd_config_vreg_load(struct device *dev, struct ufs_vreg *vreg,
				   int ua)
{
	int ret;

	if (!vreg)
		return 0;

	ret = regulator_set_load(vreg->reg, ua);
	if (ret < 0) {
		dev_err(dev, "%s: %s set load (ua=%d) failed, err=%d\n",
				__func__, vreg->name, ua, ret);
	}

	return ret;
}

static inline int ufshcd_config_vreg_lpm(struct ufs_hba *hba,
					 struct ufs_vreg *vreg)
{
	if (!vreg)
		return 0;
	else if (vreg->unused)
		return 0;
	else
		return ufshcd_config_vreg_load(hba->dev, vreg,
					       UFS_VREG_LPM_LOAD_UA);
}

static inline int ufshcd_config_vreg_hpm(struct ufs_hba *hba,
					 struct ufs_vreg *vreg)
{
	if (!vreg)
		return 0;
	else if (vreg->unused)
		return 0;
	else
		return ufshcd_config_vreg_load(hba->dev, vreg, vreg->max_uA);
}

static int ufshcd_config_vreg(struct device *dev,
		struct ufs_vreg *vreg, bool on)
{
	int ret = 0;
	struct regulator *reg;
	const char *name;
	int min_uV, uA_load;

	BUG_ON(!vreg);

	reg = vreg->reg;
	name = vreg->name;

	if (regulator_count_voltages(reg) > 0) {
		min_uV = on ? vreg->min_uV : 0;
		ret = regulator_set_voltage(reg, min_uV, vreg->max_uV);
		if (ret) {
			dev_err(dev, "%s: %s set voltage failed, err=%d\n",
					__func__, name, ret);
			goto out;
		}

		uA_load = on ? vreg->max_uA : 0;
		ret = ufshcd_config_vreg_load(dev, vreg, uA_load);
		if (ret)
			goto out;
	}
out:
	return ret;
}

static int ufshcd_enable_vreg(struct device *dev, struct ufs_vreg *vreg)
{
	int ret = 0;

	if (!vreg)
		goto out;
	else if (vreg->enabled || vreg->unused)
		goto out;

	ret = ufshcd_config_vreg(dev, vreg, true);
	if (!ret)
		ret = regulator_enable(vreg->reg);

	if (!ret)
		vreg->enabled = true;
	else
		dev_err(dev, "%s: %s enable failed, err=%d\n",
				__func__, vreg->name, ret);
out:
	return ret;
}

static int ufshcd_disable_vreg(struct device *dev, struct ufs_vreg *vreg)
{
	int ret = 0;

	if (!vreg)
		goto out;
	else if (!vreg->enabled || vreg->unused)
		goto out;

	ret = regulator_disable(vreg->reg);

	if (!ret) {
		/* ignore errors on applying disable config */
		ufshcd_config_vreg(dev, vreg, false);
		vreg->enabled = false;
	} else {
		dev_err(dev, "%s: %s disable failed, err=%d\n",
				__func__, vreg->name, ret);
	}
out:
	return ret;
}

static int ufshcd_setup_vreg(struct ufs_hba *hba, bool on)
{
	int ret = 0;
	struct device *dev = hba->dev;
	struct ufs_vreg_info *info = &hba->vreg_info;

	if (!info)
		goto out;

	ret = ufshcd_toggle_vreg(dev, info->vcc, on);
	if (ret)
		goto out;

	ret = ufshcd_toggle_vreg(dev, info->vccq, on);
	if (ret)
		goto out;

	ret = ufshcd_toggle_vreg(dev, info->vccq2, on);
	if (ret)
		goto out;

out:
	if (ret) {
		ufshcd_toggle_vreg(dev, info->vccq2, false);
		ufshcd_toggle_vreg(dev, info->vccq, false);
		ufshcd_toggle_vreg(dev, info->vcc, false);
	}
	return ret;
}

static int ufshcd_setup_hba_vreg(struct ufs_hba *hba, bool on)
{
	struct ufs_vreg_info *info = &hba->vreg_info;

	if (info)
		return ufshcd_toggle_vreg(hba->dev, info->vdd_hba, on);

	return 0;
}

static int ufshcd_get_vreg(struct device *dev, struct ufs_vreg *vreg)
{
	int ret = 0;

	if (!vreg)
		goto out;

	vreg->reg = devm_regulator_get(dev, vreg->name);
	if (IS_ERR(vreg->reg)) {
		ret = PTR_ERR(vreg->reg);
		dev_err(dev, "%s: %s get failed, err=%d\n",
				__func__, vreg->name, ret);
	}
out:
	return ret;
}

static int ufshcd_init_vreg(struct ufs_hba *hba)
{
	int ret = 0;
	struct device *dev = hba->dev;
	struct ufs_vreg_info *info = &hba->vreg_info;

	if (!info)
		goto out;

	ret = ufshcd_get_vreg(dev, info->vcc);
	if (ret)
		goto out;

	ret = ufshcd_get_vreg(dev, info->vccq);
	if (ret)
		goto out;

	ret = ufshcd_get_vreg(dev, info->vccq2);
out:
	return ret;
}

static int ufshcd_init_hba_vreg(struct ufs_hba *hba)
{
	struct ufs_vreg_info *info = &hba->vreg_info;

	if (info)
		return ufshcd_get_vreg(hba->dev, info->vdd_hba);

	return 0;
}

static int ufshcd_set_vccq_rail_unused(struct ufs_hba *hba, bool unused)
{
	int ret = 0;
	struct ufs_vreg_info *info = &hba->vreg_info;

	if (!info)
		goto out;
	else if (!info->vccq)
		goto out;

	if (unused) {
		/* shut off the rail here */
		ret = ufshcd_toggle_vreg(hba->dev, info->vccq, false);
		/*
		 * Mark this rail as no longer used, so it doesn't get enabled
		 * later by mistake
		 */
		if (!ret)
			info->vccq->unused = true;
	} else {
		/*
		 * rail should have been already enabled hence just make sure
		 * that unused flag is cleared.
		 */
		info->vccq->unused = false;
	}
out:
	return ret;
}

static int __ufshcd_setup_clocks(struct ufs_hba *hba, bool on,
					bool skip_ref_clk)
{
	int ret = 0;
	struct ufs_clk_info *clki;
	struct list_head *head = &hba->clk_list_head;
	unsigned long flags;

	if (!head || list_empty(head))
		goto out;

	list_for_each_entry(clki, head, list) {
		if (!IS_ERR_OR_NULL(clki->clk)) {
			if (skip_ref_clk && !strcmp(clki->name, "ref_clk"))
				continue;

			if (on && !clki->enabled) {
				ret = clk_prepare_enable(clki->clk);
				if (ret) {
					dev_err(hba->dev, "%s: %s prepare enable failed, %d\n",
						__func__, clki->name, ret);
					goto out;
				}
			} else if (!on && clki->enabled) {
				clk_disable_unprepare(clki->clk);
			}
			clki->enabled = on;
			dev_dbg(hba->dev, "%s: clk: %s %sabled\n", __func__,
					clki->name, on ? "en" : "dis");
		}
	}

	ret = ufshcd_vops_setup_clocks(hba, on);
out:
	if (ret) {
		list_for_each_entry(clki, head, list) {
			if (!IS_ERR_OR_NULL(clki->clk) && clki->enabled)
				clk_disable_unprepare(clki->clk);
		}
	} else if (!ret && on) {
		spin_lock_irqsave(hba->host->host_lock, flags);
		hba->clk_gating.state = CLKS_ON;
		trace_ufshcd_clk_gating(dev_name(hba->dev),
					hba->clk_gating.state);
		spin_unlock_irqrestore(hba->host->host_lock, flags);
	}

	return ret;
}

static int ufshcd_setup_clocks(struct ufs_hba *hba, bool on)
{
	return  __ufshcd_setup_clocks(hba, on, false);
}

static int ufshcd_init_clocks(struct ufs_hba *hba)
{
	int ret = 0;
	struct ufs_clk_info *clki;
	struct device *dev = hba->dev;
	struct list_head *head = &hba->clk_list_head;

	if (!head || list_empty(head))
		goto out;

	list_for_each_entry(clki, head, list) {
		if (!clki->name)
			continue;

		clki->clk = devm_clk_get(dev, clki->name);
		if (IS_ERR(clki->clk)) {
			ret = PTR_ERR(clki->clk);
			dev_err(dev, "%s: %s clk get failed, %d\n",
					__func__, clki->name, ret);
			goto out;
		}

		if (clki->max_freq) {
			ret = clk_set_rate(clki->clk, clki->max_freq);
			if (ret) {
				dev_err(hba->dev, "%s: %s clk set rate(%dHz) failed, %d\n",
					__func__, clki->name,
					clki->max_freq, ret);
				goto out;
			}
			clki->curr_freq = clki->max_freq;
		}
		dev_dbg(dev, "%s: clk: %s, rate: %lu\n", __func__,
				clki->name, clk_get_rate(clki->clk));
	}
out:
	return ret;
}

static int ufshcd_variant_hba_init(struct ufs_hba *hba)
{
	int err = 0;

	if (!hba->vops)
		goto out;

	err = ufshcd_vops_init(hba);
	if (err)
		goto out;

	err = ufshcd_vops_setup_regulators(hba, true);
	if (err)
		goto out_exit;

	goto out;

out_exit:
	ufshcd_vops_exit(hba);
out:
	if (err)
		dev_err(hba->dev, "%s: variant %s init failed err %d\n",
			__func__, ufshcd_get_var_name(hba), err);
	return err;
}

static void ufshcd_variant_hba_exit(struct ufs_hba *hba)
{
	if (!hba->vops)
		return;

	ufshcd_vops_setup_clocks(hba, false);

	ufshcd_vops_setup_regulators(hba, false);

	ufshcd_vops_exit(hba);
}

static int ufshcd_hba_init(struct ufs_hba *hba)
{
	int err;

	/*
	 * Handle host controller power separately from the UFS device power
	 * rails as it will help controlling the UFS host controller power
	 * collapse easily which is different than UFS device power collapse.
	 * Also, enable the host controller power before we go ahead with rest
	 * of the initialization here.
	 */
	err = ufshcd_init_hba_vreg(hba);
	if (err)
		goto out;

	err = ufshcd_setup_hba_vreg(hba, true);
	if (err)
		goto out;

	err = ufshcd_init_clocks(hba);
	if (err)
		goto out_disable_hba_vreg;

	err = ufshcd_setup_clocks(hba, true);
	if (err)
		goto out_disable_hba_vreg;

	err = ufshcd_init_vreg(hba);
	if (err)
		goto out_disable_clks;

	err = ufshcd_setup_vreg(hba, true);
	if (err)
		goto out_disable_clks;

	err = ufshcd_variant_hba_init(hba);
	if (err)
		goto out_disable_vreg;

	hba->is_powered = true;
	goto out;

out_disable_vreg:
	ufshcd_setup_vreg(hba, false);
out_disable_clks:
	ufshcd_setup_clocks(hba, false);
out_disable_hba_vreg:
	ufshcd_setup_hba_vreg(hba, false);
out:
	return err;
}

static void ufshcd_hba_exit(struct ufs_hba *hba)
{
	if (hba->is_powered) {
		ufshcd_variant_hba_exit(hba);
		ufshcd_setup_vreg(hba, false);
		ufshcd_setup_clocks(hba, false);
		ufshcd_setup_hba_vreg(hba, false);
		hba->is_powered = false;
	}
}

static int
ufshcd_send_request_sense(struct ufs_hba *hba, struct scsi_device *sdp)
{
	unsigned char cmd[6] = {REQUEST_SENSE,
				0,
				0,
				0,
				SCSI_SENSE_BUFFERSIZE,
				0};
	char *buffer;
	int ret;

	buffer = kzalloc(SCSI_SENSE_BUFFERSIZE, GFP_KERNEL);
	if (!buffer) {
		ret = -ENOMEM;
		goto out;
	}

	ret = scsi_execute_req_flags(sdp, cmd, DMA_FROM_DEVICE, buffer,
				SCSI_SENSE_BUFFERSIZE, NULL,
				msecs_to_jiffies(1000), 3, NULL, REQ_PM);
	if (ret)
		pr_err("%s: failed with err %d\n", __func__, ret);

	kfree(buffer);
out:
	return ret;
}

/**
 * ufshcd_set_dev_pwr_mode - sends START STOP UNIT command to set device
 *			     power mode
 * @hba: per adapter instance
 * @pwr_mode: device power mode to set
 *
 * Returns 0 if requested power mode is set successfully
 * Returns non-zero if failed to set the requested power mode
 */
static int ufshcd_set_dev_pwr_mode(struct ufs_hba *hba,
				     enum ufs_dev_pwr_mode pwr_mode)
{
	unsigned char cmd[6] = { START_STOP };
	struct scsi_sense_hdr sshdr;
	struct scsi_device *sdp;
	unsigned long flags;
	int ret;

	spin_lock_irqsave(hba->host->host_lock, flags);
	sdp = hba->sdev_ufs_device;
	if (sdp) {
		ret = scsi_device_get(sdp);
		if (!ret && !scsi_device_online(sdp)) {
			ret = -ENODEV;
			scsi_device_put(sdp);
		}
	} else {
		ret = -ENODEV;
	}
	spin_unlock_irqrestore(hba->host->host_lock, flags);

	if (ret)
		return ret;

	/*
	 * If scsi commands fail, the scsi mid-layer schedules scsi error-
	 * handling, which would wait for host to be resumed. Since we know
	 * we are functional while we are here, skip host resume in error
	 * handling context.
	 */
	hba->host->eh_noresume = 1;
	if (hba->wlun_dev_clr_ua) {
		ret = ufshcd_send_request_sense(hba, sdp);
		if (ret)
			goto out;
		/* Unit attention condition is cleared now */
		hba->wlun_dev_clr_ua = false;
	}

	cmd[4] = pwr_mode << 4;

	/*
	 * Current function would be generally called from the power management
	 * callbacks hence set the REQ_PM flag so that it doesn't resume the
	 * already suspended childs.
	 */
	ret = scsi_execute_req_flags(sdp, cmd, DMA_NONE, NULL, 0, &sshdr,
				     START_STOP_TIMEOUT, 0, NULL, REQ_PM);
	if (ret) {
		sdev_printk(KERN_WARNING, sdp,
			    "START_STOP failed for power mode: %d, result %x\n",
			    pwr_mode, ret);
		if (driver_byte(ret) & DRIVER_SENSE)
			scsi_print_sense_hdr(sdp, NULL, &sshdr);
	}

	if (!ret)
		hba->curr_dev_pwr_mode = pwr_mode;
out:
	scsi_device_put(sdp);
	hba->host->eh_noresume = 0;
	return ret;
}

static int ufshcd_link_state_transition(struct ufs_hba *hba,
					enum uic_link_state req_link_state,
					int check_for_bkops)
{
	int ret = 0;

	if (req_link_state == hba->uic_link_state)
		return 0;

	if (req_link_state == UIC_LINK_HIBERN8_STATE) {
		ret = ufshcd_uic_hibern8_enter(hba);
		if (!ret)
			ufshcd_set_link_hibern8(hba);
		else
			goto out;
	}
	/*
	 * If autobkops is enabled, link can't be turned off because
	 * turning off the link would also turn off the device.
	 */
	else if ((req_link_state == UIC_LINK_OFF_STATE) &&
		   (!check_for_bkops || (check_for_bkops &&
		    !hba->auto_bkops_enabled))) {
		/*
		 * Let's make sure that link is in low power mode, we are doing
		 * this currently by putting the link in Hibern8. Otherway to
		 * put the link in low power mode is to send the DME end point
		 * to device and then send the DME reset command to local
		 * unipro. But putting the link in hibern8 is much faster.
		 */
		ret = ufshcd_uic_hibern8_enter(hba);
		if (ret)
			goto out;
		/*
		 * Change controller state to "reset state" which
		 * should also put the link in off/reset state
		 */
		ufshcd_hba_stop(hba, true);
		/*
		 * TODO: Check if we need any delay to make sure that
		 * controller is reset
		 */
		ufshcd_set_link_off(hba);
	}

out:
	return ret;
}

static void ufshcd_vreg_set_lpm(struct ufs_hba *hba)
{
	/*
	 * It seems some UFS devices may keep drawing more than sleep current
	 * (atleast for 500us) from UFS rails (especially from VCCQ rail).
	 * To avoid this situation, add 2ms delay before putting these UFS
	 * rails in LPM mode.
	 */
	if (!ufshcd_is_link_active(hba) &&
	    hba->dev_quirks & UFS_DEVICE_QUIRK_DELAY_BEFORE_LPM)
		usleep_range(2000, 2100);

	/*
	 * If UFS device is either in UFS_Sleep turn off VCC rail to save some
	 * power.
	 *
	 * If UFS device and link is in OFF state, all power supplies (VCC,
	 * VCCQ, VCCQ2) can be turned off if power on write protect is not
	 * required. If UFS link is inactive (Hibern8 or OFF state) and device
	 * is in sleep state, put VCCQ & VCCQ2 rails in LPM mode.
	 *
	 * Ignore the error returned by ufshcd_toggle_vreg() as device is anyway
	 * in low power state which would save some power.
	 */
	if (ufshcd_is_ufs_dev_poweroff(hba) && ufshcd_is_link_off(hba) &&
	    !hba->dev_info.is_lu_power_on_wp) {
		ufshcd_setup_vreg(hba, false);
	} else if (!ufshcd_is_ufs_dev_active(hba)) {
		ufshcd_toggle_vreg(hba->dev, hba->vreg_info.vcc, false);
		if (!ufshcd_is_link_active(hba)) {
			ufshcd_config_vreg_lpm(hba, hba->vreg_info.vccq);
			ufshcd_config_vreg_lpm(hba, hba->vreg_info.vccq2);
		}
	}
}

static int ufshcd_vreg_set_hpm(struct ufs_hba *hba)
{
	int ret = 0;

	if (ufshcd_is_ufs_dev_poweroff(hba) && ufshcd_is_link_off(hba) &&
	    !hba->dev_info.is_lu_power_on_wp) {
		ret = ufshcd_setup_vreg(hba, true);
	} else if (!ufshcd_is_ufs_dev_active(hba)) {
		ret = ufshcd_toggle_vreg(hba->dev, hba->vreg_info.vcc, true);
		if (!ret && !ufshcd_is_link_active(hba)) {
			ret = ufshcd_config_vreg_hpm(hba, hba->vreg_info.vccq);
			if (ret)
				goto vcc_disable;
			ret = ufshcd_config_vreg_hpm(hba, hba->vreg_info.vccq2);
			if (ret)
				goto vccq_lpm;
		}
	}
	goto out;

vccq_lpm:
	ufshcd_config_vreg_lpm(hba, hba->vreg_info.vccq);
vcc_disable:
	ufshcd_toggle_vreg(hba->dev, hba->vreg_info.vcc, false);
out:
	return ret;
}

static void ufshcd_hba_vreg_set_lpm(struct ufs_hba *hba)
{
	if (ufshcd_is_link_off(hba))
		ufshcd_setup_hba_vreg(hba, false);
}

static void ufshcd_hba_vreg_set_hpm(struct ufs_hba *hba)
{
	if (ufshcd_is_link_off(hba))
		ufshcd_setup_hba_vreg(hba, true);
}

/**
 * ufshcd_suspend - helper function for suspend operations
 * @hba: per adapter instance
 * @pm_op: desired low power operation type
 *
 * This function will try to put the UFS device and link into low power
 * mode based on the "rpm_lvl" (Runtime PM level) or "spm_lvl"
 * (System PM level).
 *
 * If this function is called during shutdown, it will make sure that
 * both UFS device and UFS link is powered off.
 *
 * NOTE: UFS device & link must be active before we enter in this function.
 *
 * Returns 0 for success and non-zero for failure
 */
static int ufshcd_suspend(struct ufs_hba *hba, enum ufs_pm_op pm_op)
{
	int ret = 0;
	enum ufs_pm_level pm_lvl;
	enum ufs_dev_pwr_mode req_dev_pwr_mode;
	enum uic_link_state req_link_state;

	if(!hba->card_present)
		return 0;

	hba->pm_op_in_progress = 1;
	if (!ufshcd_is_shutdown_pm(pm_op)) {
		pm_lvl = ufshcd_is_runtime_pm(pm_op) ?
			 hba->rpm_lvl : hba->spm_lvl;
		req_dev_pwr_mode = ufs_get_pm_lvl_to_dev_pwr_mode(pm_lvl);
		req_link_state = ufs_get_pm_lvl_to_link_pwr_state(pm_lvl);
	} else {
		req_dev_pwr_mode = UFS_POWERDOWN_PWR_MODE;
		req_link_state = UIC_LINK_OFF_STATE;
	}

	/*
	 * If we can't transition into any of the low power modes
	 * just gate the clocks.
	 */
	ufshcd_hold(hba, false);
	hba->clk_gating.is_suspended = true;

	if (req_dev_pwr_mode == UFS_ACTIVE_PWR_MODE &&
			req_link_state == UIC_LINK_ACTIVE_STATE) {
		goto disable_clks;
	}

	if ((req_dev_pwr_mode == hba->curr_dev_pwr_mode) &&
	    (req_link_state == hba->uic_link_state))
		goto out;

	/* UFS device & link must be active before we enter in this function */
	if (!ufshcd_is_ufs_dev_active(hba) || !ufshcd_is_link_active(hba)) {
		ret = -EINVAL;
		goto out;
	}

	if (ufshcd_is_runtime_pm(pm_op)) {
		if (ufshcd_can_autobkops_during_suspend(hba)) {
			/*
			 * The device is idle with no requests in the queue,
			 * allow background operations if bkops status shows
			 * that performance might be impacted.
			 */
			ret = ufshcd_urgent_bkops(hba);
			if (ret)
				goto enable_gating;
		} else {
			/* make sure that auto bkops is disabled */
			ufshcd_disable_auto_bkops(hba);
		}
	}

	if ((req_dev_pwr_mode != hba->curr_dev_pwr_mode) &&
	     ((ufshcd_is_runtime_pm(pm_op) && !hba->auto_bkops_enabled) ||
	       !ufshcd_is_runtime_pm(pm_op))) {
		/* ensure that bkops is disabled */
		ufshcd_disable_auto_bkops(hba);

		if (hba->quirks & UFSHCD_QUIRK_ENABLE_WLUNS) {
			ret = ufshcd_set_dev_pwr_mode(hba, req_dev_pwr_mode);
			if (ret)
				goto enable_gating;
		}
	}

	ret = ufshcd_link_state_transition(hba, req_link_state, 1);
	if (ret)
		goto set_dev_active;

	ufshcd_vreg_set_lpm(hba);

disable_clks:
	/*
	 * The clock scaling needs access to controller registers. Hence, Wait
	 * for pending clock scaling work to be done before clocks are
	 * turned off.
	 */
	if (ufshcd_is_clkscaling_enabled(hba)) {
		devfreq_suspend_device(hba->devfreq);
		hba->clk_scaling.window_start_t = 0;
	}
	/*
	 * Call vendor specific suspend callback. As these callbacks may access
	 * vendor specific host controller register space call them before the
	 * host clocks are ON.
	 */
	ret = ufshcd_vops_suspend(hba, pm_op);
	if (ret)
		goto set_link_active;

	ret = ufshcd_vops_setup_clocks(hba, false);
	if (ret)
		goto vops_resume;

	if (!ufshcd_is_link_active(hba))
		ufshcd_setup_clocks(hba, false);
	else
		/* If link is active, device ref_clk can't be switched off */
		__ufshcd_setup_clocks(hba, false, true);

	hba->clk_gating.state = CLKS_OFF;
	trace_ufshcd_clk_gating(dev_name(hba->dev), hba->clk_gating.state);
	/*
	 * Disable the host irq as host controller as there won't be any
	 * host controller transaction expected till resume.
	 */
	ufshcd_disable_irq(hba);
	/* Put the host controller in low power mode if possible */
	ufshcd_hba_vreg_set_lpm(hba);
	goto out;

vops_resume:
	ufshcd_vops_resume(hba, pm_op);
set_link_active:
	ufshcd_vreg_set_hpm(hba);
	if (ufshcd_is_link_hibern8(hba) && !ufshcd_uic_hibern8_exit(hba))
		ufshcd_set_link_active(hba);
	else if (ufshcd_is_link_off(hba))
		ufshcd_host_reset_and_restore(hba);
set_dev_active:
	if (hba->quirks & UFSHCD_QUIRK_ENABLE_WLUNS) {
		if (!ufshcd_set_dev_pwr_mode(hba, UFS_ACTIVE_PWR_MODE))
		ufshcd_disable_auto_bkops(hba);
	}
enable_gating:
	hba->clk_gating.is_suspended = false;
	ufshcd_release(hba);
out:
	hba->pm_op_in_progress = 0;
	return ret;
}

/**
 * ufshcd_resume - helper function for resume operations
 * @hba: per adapter instance
 * @pm_op: runtime PM or system PM
 *
 * This function basically brings the UFS device, UniPro link and controller
 * to active state.
 *
 * Returns 0 for success and non-zero for failure
 */
static int ufshcd_resume(struct ufs_hba *hba, enum ufs_pm_op pm_op)
{
	int ret;
	enum uic_link_state old_link_state;

	if (!hba->card_present)
		return 0;

	hba->pm_op_in_progress = 1;
	old_link_state = hba->uic_link_state;

	ufshcd_hba_vreg_set_hpm(hba);
	/* Make sure clocks are enabled before accessing controller */
	ret = ufshcd_setup_clocks(hba, true);
	if (ret)
		goto out;

	/* enable the host irq as host controller would be active soon */
	ret = ufshcd_enable_irq(hba);
	if (ret)
		goto disable_irq_and_vops_clks;

	ret = ufshcd_vreg_set_hpm(hba);
	if (ret)
		goto disable_irq_and_vops_clks;

	/*
	 * Call vendor specific resume callback. As these callbacks may access
	 * vendor specific host controller register space call them when the
	 * host clocks are ON.
	 */
	ret = ufshcd_vops_resume(hba, pm_op);
	if (ret)
		goto disable_vreg;

	if (ufshcd_is_link_hibern8(hba)) {
		ret = ufshcd_uic_hibern8_exit(hba);
		if (!ret)
			ufshcd_set_link_active(hba);
		else
			goto vendor_suspend;
	} else if (ufshcd_is_link_off(hba)) {
		ret = ufshcd_host_reset_and_restore(hba);
		/*
		 * ufshcd_host_reset_and_restore() should have already
		 * set the link state as active
		 */
		if (ret || !ufshcd_is_link_active(hba))
			goto vendor_suspend;
	}

	if (!ufshcd_is_ufs_dev_active(hba)) {
		if (hba->quirks & UFSHCD_QUIRK_ENABLE_WLUNS) {
			ret = ufshcd_set_dev_pwr_mode(hba, UFS_ACTIVE_PWR_MODE);
			if (ret)
				goto set_old_link_state;
		}
	}

	if (ufshcd_keep_autobkops_enabled_except_suspend(hba))
		ufshcd_enable_auto_bkops(hba);
	else
		/*
		 * If BKOPs operations are urgently needed at this moment then
		 * keep auto-bkops enabled or else disable it.
		 */
		ufshcd_urgent_bkops(hba);

	hba->clk_gating.is_suspended = false;

	if (ufshcd_is_clkscaling_enabled(hba))
		devfreq_resume_device(hba->devfreq);

	/* Schedule clock gating in case of no access to UFS device yet */
	ufshcd_release(hba);
	goto out;

set_old_link_state:
	ufshcd_link_state_transition(hba, old_link_state, 0);
vendor_suspend:
	ufshcd_vops_suspend(hba, pm_op);
disable_vreg:
	ufshcd_vreg_set_lpm(hba);
disable_irq_and_vops_clks:
	ufshcd_disable_irq(hba);
	ufshcd_setup_clocks(hba, false);
out:
	hba->pm_op_in_progress = 0;
	return ret;
}

/**
 * ufshcd_system_suspend - system suspend routine
 * @hba: per adapter instance
 * @pm_op: runtime PM or system PM
 *
 * Check the description of ufshcd_suspend() function for more details.
 *
 * Returns 0 for success and non-zero for failure
 */
int ufshcd_system_suspend(struct ufs_hba *hba)
{
	int ret = 0;
	ktime_t start = ktime_get();

	if (!hba || !hba->is_powered)
		return 0;

	if (pm_runtime_suspended(hba->dev)) {
		if (hba->rpm_lvl == hba->spm_lvl)
			/*
			 * There is possibility that device may still be in
			 * active state during the runtime suspend.
			 */
			if ((ufs_get_pm_lvl_to_dev_pwr_mode(hba->spm_lvl) ==
			    hba->curr_dev_pwr_mode) && !hba->auto_bkops_enabled)
				goto out;

		/*
		 * UFS device and/or UFS link low power states during runtime
		 * suspend seems to be different than what is expected during
		 * system suspend. Hence runtime resume the devic & link and
		 * let the system suspend low power states to take effect.
		 * TODO: If resume takes longer time, we might have optimize
		 * it in future by not resuming everything if possible.
		 */
		ret = ufshcd_runtime_resume(hba);
		if (ret)
			goto out;
	}

	ret = ufshcd_suspend(hba, UFS_SYSTEM_PM);
out:
	trace_ufshcd_system_suspend(dev_name(hba->dev), ret,
		ktime_to_us(ktime_sub(ktime_get(), start)),
		hba->uic_link_state, hba->curr_dev_pwr_mode);
	if (!ret)
		hba->is_sys_suspended = true;
	return ret;
}
EXPORT_SYMBOL(ufshcd_system_suspend);

/**
 * ufshcd_system_resume - system resume routine
 * @hba: per adapter instance
 *
 * Returns 0 for success and non-zero for failure
 */

int ufshcd_system_resume(struct ufs_hba *hba)
{
	int ret = 0;
	ktime_t start = ktime_get();

	if (!hba)
		return -EINVAL;

	if (!hba || !hba->is_powered || pm_runtime_suspended(hba->dev))
		/*
		 * Let the runtime resume take care of resuming
		 * if runtime suspended.
		 */
		return 0;
	else
		ret = ufshcd_resume(hba, UFS_SYSTEM_PM);
	trace_ufshcd_system_resume(dev_name(hba->dev), ret,
		ktime_to_us(ktime_sub(ktime_get(), start)),
		hba->uic_link_state, hba->curr_dev_pwr_mode);
	return ret;
}
EXPORT_SYMBOL(ufshcd_system_resume);

/**
 * ufshcd_runtime_suspend - runtime suspend routine
 * @hba: per adapter instance
 *
 * Check the description of ufshcd_suspend() function for more details.
 *
 * Returns 0 for success and non-zero for failure
 */
int ufshcd_runtime_suspend(struct ufs_hba *hba)
{
	int ret = 0;
	ktime_t start = ktime_get();

	if (!hba)
		return -EINVAL;

	if (!hba->is_powered)
		goto out;
	else
		ret = ufshcd_suspend(hba, UFS_RUNTIME_PM);
out:
	trace_ufshcd_runtime_suspend(dev_name(hba->dev), ret,
		ktime_to_us(ktime_sub(ktime_get(), start)),
		hba->uic_link_state, hba->curr_dev_pwr_mode);
	return ret;
}
EXPORT_SYMBOL(ufshcd_runtime_suspend);

/**
 * ufshcd_runtime_resume - runtime resume routine
 * @hba: per adapter instance
 *
 * This function basically brings the UFS device, UniPro link and controller
 * to active state. Following operations are done in this function:
 *
 * 1. Turn on all the controller related clocks
 * 2. Bring the UniPro link out of Hibernate state
 * 3. If UFS device is in sleep state, turn ON VCC rail and bring the UFS device
 *    to active state.
 * 4. If auto-bkops is enabled on the device, disable it.
 *
 * So following would be the possible power state after this function return
 * successfully:
 *	S1: UFS device in Active state with VCC rail ON
 *	    UniPro link in Active state
 *	    All the UFS/UniPro controller clocks are ON
 *
 * Returns 0 for success and non-zero for failure
 */
int ufshcd_runtime_resume(struct ufs_hba *hba)
{
	int ret = 0;
	ktime_t start = ktime_get();

	if (!hba)
		return -EINVAL;

	if (!hba->is_powered)
		goto out;
	else
		ret = ufshcd_resume(hba, UFS_RUNTIME_PM);
out:
	trace_ufshcd_runtime_resume(dev_name(hba->dev), ret,
		ktime_to_us(ktime_sub(ktime_get(), start)),
		hba->uic_link_state, hba->curr_dev_pwr_mode);
	return ret;
}
EXPORT_SYMBOL(ufshcd_runtime_resume);

int ufshcd_runtime_idle(struct ufs_hba *hba)
{
	return 0;
}
EXPORT_SYMBOL(ufshcd_runtime_idle);

/**
 * ufshcd_shutdown - shutdown routine
 * @hba: per adapter instance
 *
 * This function would power off both UFS device and UFS link.
 *
 * Returns 0 always to allow force shutdown even in case of errors.
 */
int ufshcd_shutdown(struct ufs_hba *hba)
{
	int ret = 0;

	if (ufshcd_is_ufs_dev_poweroff(hba) && ufshcd_is_link_off(hba))
		goto out;

	if (pm_runtime_suspended(hba->dev)) {
		ret = ufshcd_runtime_resume(hba);
		if (ret)
			goto out;
	}

	ret = ufshcd_suspend(hba, UFS_SHUTDOWN_PM);
out:
	if (ret)
		dev_err(hba->dev, "%s failed, err %d\n", __func__, ret);
	/* allow force shutdown even in case of errors */
	return 0;
}
EXPORT_SYMBOL(ufshcd_shutdown);

/*
 * Values permitted 0, 1, 2.
 * 0 -> Disable IO latency histograms (default)
 * 1 -> Enable IO latency histograms
 * 2 -> Zero out IO latency histograms
 */
static ssize_t
latency_hist_store(struct device *dev, struct device_attribute *attr,
		   const char *buf, size_t count)
{
	struct ufs_hba *hba = dev_get_drvdata(dev);
	long value;

	if (kstrtol(buf, 0, &value))
		return -EINVAL;
<<<<<<< HEAD
	if (value == BLK_IO_LAT_HIST_ZERO)
		blk_zero_latency_hist(&hba->io_lat_s);
	else if (value == BLK_IO_LAT_HIST_ENABLE ||
=======
	if (value == BLK_IO_LAT_HIST_ZERO) {
		memset(&hba->io_lat_read, 0, sizeof(hba->io_lat_read));
		memset(&hba->io_lat_write, 0, sizeof(hba->io_lat_write));
	} else if (value == BLK_IO_LAT_HIST_ENABLE ||
>>>>>>> 3fd926a5
		 value == BLK_IO_LAT_HIST_DISABLE)
		hba->latency_hist_enabled = value;
	return count;
}

ssize_t
latency_hist_show(struct device *dev, struct device_attribute *attr,
		  char *buf)
{
	struct ufs_hba *hba = dev_get_drvdata(dev);
<<<<<<< HEAD

	return blk_latency_hist_show(&hba->io_lat_s, buf);
=======
	size_t written_bytes;

	written_bytes = blk_latency_hist_show("Read", &hba->io_lat_read,
			buf, PAGE_SIZE);
	written_bytes += blk_latency_hist_show("Write", &hba->io_lat_write,
			buf + written_bytes, PAGE_SIZE - written_bytes);

	return written_bytes;
>>>>>>> 3fd926a5
}

static DEVICE_ATTR(latency_hist, S_IRUGO | S_IWUSR,
		   latency_hist_show, latency_hist_store);

static void
ufshcd_init_latency_hist(struct ufs_hba *hba)
{
	if (device_create_file(hba->dev, &dev_attr_latency_hist))
		dev_err(hba->dev, "Failed to create latency_hist sysfs entry\n");
}

static void
ufshcd_exit_latency_hist(struct ufs_hba *hba)
{
<<<<<<< HEAD
	int err;

	err = device_create_file(hba->dev, &dev_attr_latency_hist);
	if(err)
		 dev_err(hba->dev, "Failed to create latency_hist sysfs entry %d \n",err);
=======
	device_create_file(hba->dev, &dev_attr_latency_hist);
>>>>>>> 3fd926a5
}

/**
 * ufshcd_remove - de-allocate SCSI host and host memory space
 *		data structure memory
 * @hba - per adapter instance
 */
void ufshcd_remove(struct ufs_hba *hba)
{
	scsi_remove_host(hba->host);
	/* disable interrupts */
	ufshcd_disable_intr(hba, hba->intr_mask);
	ufshcd_hba_stop(hba, true);

	scsi_host_put(hba->host);

	ufshcd_exit_clk_gating(hba);
	ufshcd_exit_latency_hist(hba);
	if (ufshcd_is_clkscaling_enabled(hba))
		devfreq_remove_device(hba->devfreq);
	ufshcd_hba_exit(hba);
}
EXPORT_SYMBOL_GPL(ufshcd_remove);

/**
 * ufshcd_dealloc_host - deallocate Host Bus Adapter (HBA)
 * @hba: pointer to Host Bus Adapter (HBA)
 */
void ufshcd_dealloc_host(struct ufs_hba *hba)
{
	scsi_host_put(hba->host);
}
EXPORT_SYMBOL_GPL(ufshcd_dealloc_host);

/**
 * ufshcd_set_dma_mask - Set dma mask based on the controller
 *			 addressing capability
 * @hba: per adapter instance
 *
 * Returns 0 for success, non-zero for failure
 */
static int ufshcd_set_dma_mask(struct ufs_hba *hba)
{
	if (hba->capabilities & MASK_64_ADDRESSING_SUPPORT) {
		if (!dma_set_mask_and_coherent(hba->dev, DMA_BIT_MASK(64)))
			return 0;
	}
	return dma_set_mask_and_coherent(hba->dev, DMA_BIT_MASK(32));
}

/**
 * ufshcd_alloc_host - allocate Host Bus Adapter (HBA)
 * @dev: pointer to device handle
 * @hba_handle: driver private handle
 * Returns 0 on success, non-zero value on failure
 */
int ufshcd_alloc_host(struct device *dev, struct ufs_hba **hba_handle)
{
	struct Scsi_Host *host;
	struct ufs_hba *hba;
	int err = 0;

	if (!dev) {
		dev_err(dev,
		"Invalid memory reference for dev is NULL\n");
		err = -ENODEV;
		goto out_error;
	}

	host = scsi_host_alloc(&ufshcd_driver_template,
				sizeof(struct ufs_hba));
	if (!host) {
		dev_err(dev, "scsi_host_alloc failed\n");
		err = -ENOMEM;
		goto out_error;
	}
	hba = shost_priv(host);
	hba->host = host;
	hba->dev = dev;
	*hba_handle = hba;

out_error:
	return err;
}
EXPORT_SYMBOL(ufshcd_alloc_host);

static int ufshcd_scale_clks(struct ufs_hba *hba, bool scale_up)
{
	int ret = 0;
	struct ufs_clk_info *clki;
	struct list_head *head = &hba->clk_list_head;

	if (!head || list_empty(head))
		goto out;

	ret = ufshcd_vops_clk_scale_notify(hba, scale_up, PRE_CHANGE);
	if (ret)
		return ret;

	list_for_each_entry(clki, head, list) {
		if (!IS_ERR_OR_NULL(clki->clk)) {
			if (scale_up && clki->max_freq) {
				if (clki->curr_freq == clki->max_freq)
					continue;
				ret = clk_set_rate(clki->clk, clki->max_freq);
				if (ret) {
					dev_err(hba->dev, "%s: %s clk set rate(%dHz) failed, %d\n",
						__func__, clki->name,
						clki->max_freq, ret);
					break;
				}
				trace_ufshcd_clk_scaling(dev_name(hba->dev),
						"scaled up", clki->name,
						clki->curr_freq,
						clki->max_freq);

				clki->curr_freq = clki->max_freq;

			} else if (!scale_up && clki->min_freq) {
				if (clki->curr_freq == clki->min_freq)
					continue;
				ret = clk_set_rate(clki->clk, clki->min_freq);
				if (ret) {
					dev_err(hba->dev, "%s: %s clk set rate(%dHz) failed, %d\n",
						__func__, clki->name,
						clki->min_freq, ret);
					break;
				}
				trace_ufshcd_clk_scaling(dev_name(hba->dev),
						"scaled down", clki->name,
						clki->curr_freq,
						clki->min_freq);
				clki->curr_freq = clki->min_freq;
			}
		}
		dev_dbg(hba->dev, "%s: clk: %s, rate: %lu\n", __func__,
				clki->name, clk_get_rate(clki->clk));
	}

	ret = ufshcd_vops_clk_scale_notify(hba, scale_up, POST_CHANGE);

out:
	return ret;
}

static int ufshcd_devfreq_target(struct device *dev,
				unsigned long *freq, u32 flags)
{
	int err = 0;
	struct ufs_hba *hba = dev_get_drvdata(dev);

	if (!ufshcd_is_clkscaling_enabled(hba))
		return -EINVAL;

	if (*freq == UINT_MAX)
		err = ufshcd_scale_clks(hba, true);
	else if (*freq == 0)
		err = ufshcd_scale_clks(hba, false);

	return err;
}

static int ufshcd_devfreq_get_dev_status(struct device *dev,
		struct devfreq_dev_status *stat)
{
	struct ufs_hba *hba = dev_get_drvdata(dev);
	struct ufs_clk_scaling *scaling = &hba->clk_scaling;
	unsigned long flags;

	if (!ufshcd_is_clkscaling_enabled(hba))
		return -EINVAL;

	memset(stat, 0, sizeof(*stat));

	spin_lock_irqsave(hba->host->host_lock, flags);
	if (!scaling->window_start_t)
		goto start_window;

	if (scaling->is_busy_started)
		scaling->tot_busy_t += ktime_to_us(ktime_sub(ktime_get(),
					scaling->busy_start_t));

	stat->total_time = jiffies_to_usecs((long)jiffies -
				(long)scaling->window_start_t);
	stat->busy_time = scaling->tot_busy_t;
start_window:
	scaling->window_start_t = jiffies;
	scaling->tot_busy_t = 0;

	if (hba->outstanding_reqs) {
		scaling->busy_start_t = ktime_get();
		scaling->is_busy_started = true;
	} else {
		scaling->busy_start_t = ktime_set(0, 0);
		scaling->is_busy_started = false;
	}
	spin_unlock_irqrestore(hba->host->host_lock, flags);
	return 0;
}

static struct devfreq_dev_profile ufs_devfreq_profile = {
	.polling_ms	= 100,
	.target		= ufshcd_devfreq_target,
	.get_dev_status	= ufshcd_devfreq_get_dev_status,
};

/**
 * ufshcd_init - Driver initialization routine
 * @hba: per-adapter instance
 * @mmio_base: base register address
 * @irq: Interrupt line of device
 * Returns 0 on success, non-zero value on failure
 */
int ufshcd_init(struct ufs_hba *hba, void __iomem *mmio_base, unsigned int irq)
{
	int err;
	struct Scsi_Host *host = hba->host;
	struct device *dev = hba->dev;

	if (!mmio_base) {
		dev_err(hba->dev,
		"Invalid memory reference for mmio_base is NULL\n");
		err = -ENODEV;
		goto out_error;
	}

	hba->mmio_base = mmio_base;
	hba->irq = irq;

	/* Set descriptor lengths to specification defaults */
	ufshcd_def_desc_sizes(hba);

	err = ufshcd_hba_init(hba);
	if (err)
		goto out_error;

	/* Read capabilities registers */
	ufshcd_hba_capabilities(hba);

	/* Get UFS version supported by the controller */
	hba->ufs_version = ufshcd_get_ufs_version(hba);

	if ((hba->ufs_version != UFSHCI_VERSION_10) &&
	    (hba->ufs_version != UFSHCI_VERSION_11) &&
	    (hba->ufs_version != UFSHCI_VERSION_20) &&
	    (hba->ufs_version != UFSHCI_VERSION_21))
		dev_err(hba->dev, "invalid UFS version 0x%x\n",
			hba->ufs_version);

	/* Get Interrupt bit mask per version */
	hba->intr_mask = ufshcd_get_intr_mask(hba);

	err = ufshcd_set_dma_mask(hba);
	if (err) {
		dev_err(hba->dev, "set dma mask failed\n");
		goto out_disable;
	}

	/* Allocate memory for host memory space */
	err = ufshcd_memory_alloc(hba);
	if (err) {
		dev_err(hba->dev, "Memory allocation failed\n");
		goto out_disable;
	}

	/* Configure LRB */
	ufshcd_host_memory_configure(hba);

	host->can_queue = hba->nutrs;
	host->cmd_per_lun = hba->nutrs;
	host->max_id = UFSHCD_MAX_ID;
	host->max_lun = UFS_MAX_LUNS;
	host->max_channel = UFSHCD_MAX_CHANNEL;
	host->unique_id = host->host_no;
	host->max_cmd_len = MAX_CDB_SIZE;

	hba->max_pwr_info.is_valid = false;

	/* Initailize wait queue for task management */
	init_waitqueue_head(&hba->tm_wq);
	init_waitqueue_head(&hba->tm_tag_wq);

	/* Initialize work queues */
	INIT_WORK(&hba->eh_work, ufshcd_err_handler);
	INIT_WORK(&hba->eeh_work, ufshcd_exception_event_handler);

	/* Initialize UIC command mutex */
	mutex_init(&hba->uic_cmd_mutex);

	/* Initialize mutex for device management commands */
	mutex_init(&hba->dev_cmd.lock);

	/* Initialize device management tag acquire wait queue */
	init_waitqueue_head(&hba->dev_cmd.tag_wq);

	ufshcd_init_clk_gating(hba);

	/*
	 * In order to avoid any spurious interrupt immediately after
	 * registering UFS controller interrupt handler, clear any pending UFS
	 * interrupt status and disable all the UFS interrupts.
	 */
	ufshcd_writel(hba, ufshcd_readl(hba, REG_INTERRUPT_STATUS),
		      REG_INTERRUPT_STATUS);
	ufshcd_writel(hba, 0, REG_INTERRUPT_ENABLE);
	/*
	 * Make sure that UFS interrupts are disabled and any pending interrupt
	 * status is cleared before registering UFS interrupt handler.
	 */
	mb();

	/* IRQ registration */
	err = devm_request_irq(dev, irq, ufshcd_intr, IRQF_SHARED, UFSHCD, hba);
	if (err) {
		dev_err(hba->dev, "request irq failed\n");
		goto exit_gating;
	} else {
		hba->is_irq_enabled = true;
	}

	err = scsi_add_host(host, hba->dev);
	if (err) {
		dev_err(hba->dev, "scsi_add_host failed\n");
		goto exit_gating;
	}

	/* Host controller enable */
	err = ufshcd_hba_enable(hba);
	if (err) {
		dev_err(hba->dev, "Host controller enable failed\n");
		goto out_remove_scsi_host;
	}

	if (ufshcd_is_clkscaling_enabled(hba)) {
		hba->devfreq = devfreq_add_device(dev, &ufs_devfreq_profile,
						   "simple_ondemand", NULL);
		if (IS_ERR(hba->devfreq)) {
			dev_err(hba->dev, "Unable to register with devfreq %ld\n",
					PTR_ERR(hba->devfreq));
			err = PTR_ERR(hba->devfreq);
			goto out_remove_scsi_host;
		}
		/* Suspend devfreq until the UFS device is detected */
		devfreq_suspend_device(hba->devfreq);
		hba->clk_scaling.window_start_t = 0;
	}

	/* If UFS device/card not present then skip ufs scan */
	if (!hba->card_present)
		return 0;

	/* Hold auto suspend until async scan completes */
	pm_runtime_get_sync(dev);

	ufshcd_init_latency_hist(hba);

	/*
	 * We are assuming that device wasn't put in sleep/power-down
	 * state exclusively during the boot stage before kernel.
	 * This assumption helps avoid doing link startup twice during
	 * ufshcd_probe_hba().
	 */
	ufshcd_set_ufs_dev_active(hba);

	async_schedule(ufshcd_async_scan, hba);

	return 0;

out_remove_scsi_host:
	scsi_remove_host(hba->host);
exit_gating:
	ufshcd_exit_clk_gating(hba);
	ufshcd_exit_latency_hist(hba);
out_disable:
	hba->is_irq_enabled = false;
	scsi_host_put(host);
	ufshcd_hba_exit(hba);
out_error:
	return err;
}
EXPORT_SYMBOL_GPL(ufshcd_init);

MODULE_AUTHOR("Santosh Yaragnavi <santosh.sy@samsung.com>");
MODULE_AUTHOR("Vinayak Holikatti <h.vinayak@samsung.com>");
MODULE_DESCRIPTION("Generic UFS host controller driver Core");
MODULE_LICENSE("GPL");
MODULE_VERSION(UFSHCD_DRIVER_VERSION);<|MERGE_RESOLUTION|>--- conflicted
+++ resolved
@@ -3865,17 +3865,10 @@
 					completion = ktime_get();
 					delta_us = ktime_us_delta(completion,
 						  req->lat_hist_io_start);
-<<<<<<< HEAD
-					/* rq_data_dir() => true if WRITE */
-					blk_update_latency_hist(&hba->io_lat_s,
-						(rq_data_dir(req) == READ),
-						delta_us);
-=======
 					blk_update_latency_hist(
 						(rq_data_dir(req) == READ) ?
 						&hba->io_lat_read :
 						&hba->io_lat_write, delta_us);
->>>>>>> 3fd926a5
 				}
 			}
 			/* Do not touch lrbp after scsi done */
@@ -7133,16 +7126,10 @@
 
 	if (kstrtol(buf, 0, &value))
 		return -EINVAL;
-<<<<<<< HEAD
-	if (value == BLK_IO_LAT_HIST_ZERO)
-		blk_zero_latency_hist(&hba->io_lat_s);
-	else if (value == BLK_IO_LAT_HIST_ENABLE ||
-=======
 	if (value == BLK_IO_LAT_HIST_ZERO) {
 		memset(&hba->io_lat_read, 0, sizeof(hba->io_lat_read));
 		memset(&hba->io_lat_write, 0, sizeof(hba->io_lat_write));
 	} else if (value == BLK_IO_LAT_HIST_ENABLE ||
->>>>>>> 3fd926a5
 		 value == BLK_IO_LAT_HIST_DISABLE)
 		hba->latency_hist_enabled = value;
 	return count;
@@ -7153,10 +7140,6 @@
 		  char *buf)
 {
 	struct ufs_hba *hba = dev_get_drvdata(dev);
-<<<<<<< HEAD
-
-	return blk_latency_hist_show(&hba->io_lat_s, buf);
-=======
 	size_t written_bytes;
 
 	written_bytes = blk_latency_hist_show("Read", &hba->io_lat_read,
@@ -7165,7 +7148,6 @@
 			buf + written_bytes, PAGE_SIZE - written_bytes);
 
 	return written_bytes;
->>>>>>> 3fd926a5
 }
 
 static DEVICE_ATTR(latency_hist, S_IRUGO | S_IWUSR,
@@ -7181,15 +7163,11 @@
 static void
 ufshcd_exit_latency_hist(struct ufs_hba *hba)
 {
-<<<<<<< HEAD
 	int err;
 
 	err = device_create_file(hba->dev, &dev_attr_latency_hist);
 	if(err)
 		 dev_err(hba->dev, "Failed to create latency_hist sysfs entry %d \n",err);
-=======
-	device_create_file(hba->dev, &dev_attr_latency_hist);
->>>>>>> 3fd926a5
 }
 
 /**
