/*
 * Universal Flash Storage Host controller driver
 *
 * This code is based on drivers/scsi/ufs/ufshcd.h
 * Copyright (C) 2011-2013 Samsung India Software Operations
 * Copyright (c) 2013-2016, The Linux Foundation. All rights reserved.
 * Copyright (c) 2015-2017, NVIDIA CORPORATION.  All rights reserved.
 *
 * Authors:
 *	Santosh Yaraganavi <santosh.sy@samsung.com>
 *	Vinayak Holikatti <h.vinayak@samsung.com>
 *
 * This program is free software; you can redistribute it and/or
 * modify it under the terms of the GNU General Public License
 * as published by the Free Software Foundation; either version 2
 * of the License, or (at your option) any later version.
 * See the COPYING file in the top-level directory or visit
 * <http://www.gnu.org/licenses/gpl-2.0.html>
 *
 * This program is distributed in the hope that it will be useful,
 * but WITHOUT ANY WARRANTY; without even the implied warranty of
 * MERCHANTABILITY or FITNESS FOR A PARTICULAR PURPOSE.  See the
 * GNU General Public License for more details.
 *
 * This program is provided "AS IS" and "WITH ALL FAULTS" and
 * without warranty of any kind. You are solely responsible for
 * determining the appropriateness of using and distributing
 * the program and assume all risks associated with your exercise
 * of rights with respect to the program, including but not limited
 * to infringement of third party rights, the risks and costs of
 * program errors, damage to or loss of data, programs or equipment,
 * and unavailability or interruption of operations. Under no
 * circumstances will the contributor of this Program be liable for
 * any damages of any kind arising from your use or distribution of
 * this program.
 */

#ifndef _UFSHCD_H
#define _UFSHCD_H

#include <linux/module.h>
#include <linux/kernel.h>
#include <linux/init.h>
#include <linux/interrupt.h>
#include <linux/io.h>
#include <linux/delay.h>
#include <linux/slab.h>
#include <linux/spinlock.h>
#include <linux/workqueue.h>
#include <linux/errno.h>
#include <linux/types.h>
#include <linux/wait.h>
#include <linux/bitops.h>
#include <linux/pm_runtime.h>
#include <linux/clk.h>
#include <linux/completion.h>
#include <linux/regulator/consumer.h>
#include "unipro.h"

#include <asm/irq.h>
#include <asm/byteorder.h>
#include <scsi/scsi.h>
#include <scsi/scsi_cmnd.h>
#include <scsi/scsi_host.h>
#include <scsi/scsi_tcq.h>
#include <scsi/scsi_dbg.h>
#include <scsi/scsi_eh.h>

#include "ufs.h"
#include "ufshci.h"

#define UFSHCD "ufshcd"
#define UFSHCD_DRIVER_VERSION "0.2"

struct ufs_hba;

enum dev_cmd_type {
	DEV_CMD_TYPE_NOP		= 0x0,
	DEV_CMD_TYPE_QUERY		= 0x1,
};

/**
 * struct uic_command - UIC command structure
 * @command: UIC command
 * @argument1: UIC command argument 1
 * @argument2: UIC command argument 2
 * @argument3: UIC command argument 3
 * @cmd_active: Indicate if UIC command is outstanding
 * @result: UIC command result
 * @done: UIC command completion
 */
struct uic_command {
	u32 command;
	u32 argument1;
	u32 argument2;
	u32 argument3;
	int cmd_active;
	int result;
	struct completion done;
};

/* Used to differentiate the power management options */
enum ufs_pm_op {
	UFS_RUNTIME_PM,
	UFS_SYSTEM_PM,
	UFS_SHUTDOWN_PM,
};

#define ufshcd_is_runtime_pm(op) ((op) == UFS_RUNTIME_PM)
#define ufshcd_is_system_pm(op) ((op) == UFS_SYSTEM_PM)
#define ufshcd_is_shutdown_pm(op) ((op) == UFS_SHUTDOWN_PM)

/* Host <-> Device UniPro Link state */
enum uic_link_state {
	UIC_LINK_OFF_STATE	= 0, /* Link powered down or disabled */
	UIC_LINK_ACTIVE_STATE	= 1, /* Link is in Fast/Slow/Sleep state */
	UIC_LINK_HIBERN8_STATE	= 2, /* Link is in Hibernate state */
};

#define ufshcd_is_link_off(hba) ((hba)->uic_link_state == UIC_LINK_OFF_STATE)
#define ufshcd_is_link_active(hba) ((hba)->uic_link_state == \
				    UIC_LINK_ACTIVE_STATE)
#define ufshcd_is_link_hibern8(hba) ((hba)->uic_link_state == \
				    UIC_LINK_HIBERN8_STATE)
#define ufshcd_set_link_off(hba) ((hba)->uic_link_state = UIC_LINK_OFF_STATE)
#define ufshcd_set_link_active(hba) ((hba)->uic_link_state = \
				    UIC_LINK_ACTIVE_STATE)
#define ufshcd_set_link_hibern8(hba) ((hba)->uic_link_state = \
				    UIC_LINK_HIBERN8_STATE)

/*
 * UFS Power management levels.
 * Each level is in increasing order of power savings.
 */
enum ufs_pm_level {
	UFS_PM_LVL_0, /* UFS_ACTIVE_PWR_MODE, UIC_LINK_ACTIVE_STATE */
	UFS_PM_LVL_1, /* UFS_ACTIVE_PWR_MODE, UIC_LINK_HIBERN8_STATE */
	UFS_PM_LVL_2, /* UFS_SLEEP_PWR_MODE, UIC_LINK_ACTIVE_STATE */
	UFS_PM_LVL_3, /* UFS_SLEEP_PWR_MODE, UIC_LINK_HIBERN8_STATE */
	UFS_PM_LVL_4, /* UFS_POWERDOWN_PWR_MODE, UIC_LINK_HIBERN8_STATE */
	UFS_PM_LVL_5, /* UFS_POWERDOWN_PWR_MODE, UIC_LINK_OFF_STATE */
	UFS_PM_LVL_MAX
};

struct ufs_pm_lvl_states {
	enum ufs_dev_pwr_mode dev_state;
	enum uic_link_state link_state;
};

/**
 * struct ufshcd_lrb - local reference block
 * @utr_descriptor_ptr: UTRD address of the command
 * @ucd_req_ptr: UCD address of the command
 * @ucd_rsp_ptr: Response UPIU address for this command
 * @ucd_prdt_ptr: PRDT address of the command
 * @cmd: pointer to SCSI command
 * @sense_buffer: pointer to sense buffer address of the SCSI command
 * @sense_bufflen: Length of the sense buffer
 * @scsi_status: SCSI status of the command
 * @command_type: SCSI, UFS, Query.
 * @task_tag: Task tag of the command
 * @lun: LUN of the command
 * @intr_cmd: Interrupt command (doesn't participate in interrupt aggregation)
 */
struct ufshcd_lrb {
	struct utp_transfer_req_desc *utr_descriptor_ptr;
	struct utp_upiu_req *ucd_req_ptr;
	struct utp_upiu_rsp *ucd_rsp_ptr;
	struct ufshcd_sg_entry *ucd_prdt_ptr;

	struct scsi_cmnd *cmd;
	u8 *sense_buffer;
	unsigned int sense_bufflen;
	int scsi_status;

	int command_type;
	int task_tag;
	u8 lun; /* UPIU LUN id field is only 8-bit wide */
	bool intr_cmd;
};

/**
 * struct ufs_query - holds relevant data structures for query request
 * @request: request upiu and function
 * @descriptor: buffer for sending/receiving descriptor
 * @response: response upiu and response
 */
struct ufs_query {
	struct ufs_query_req request;
	u8 *descriptor;
	struct ufs_query_res response;
};

/**
 * struct ufs_dev_cmd - all assosiated fields with device management commands
 * @type: device management command type - Query, NOP OUT
 * @lock: lock to allow one command at a time
 * @complete: internal commands completion
 * @tag_wq: wait queue until free command slot is available
 */
struct ufs_dev_cmd {
	enum dev_cmd_type type;
	struct mutex lock;
	struct completion *complete;
	wait_queue_head_t tag_wq;
	struct ufs_query query;
};

/**
 * struct ufs_clk_info - UFS clock related info
 * @list: list headed by hba->clk_list_head
 * @clk: clock node
 * @name: clock name
 * @max_freq: maximum frequency supported by the clock
 * @min_freq: min frequency that can be used for clock scaling
 * @curr_freq: indicates the current frequency that it is set to
 * @enabled: variable to check against multiple enable/disable
 */
struct ufs_clk_info {
	struct list_head list;
	struct clk *clk;
	const char *name;
	u32 max_freq;
	u32 min_freq;
	u32 curr_freq;
	bool enabled;
};

enum ufs_notify_change_status {
	PRE_CHANGE,
	POST_CHANGE,
};

struct ufs_pa_layer_attr {
	u32 gear_rx;
	u32 gear_tx;
	u32 lane_rx;
	u32 lane_tx;
	u32 pwr_rx;
	u32 pwr_tx;
	u32 hs_rate;
};

struct ufs_pwr_mode_info {
	bool is_valid;
	struct ufs_pa_layer_attr info;
};

/**
 * struct ufs_hba_variant_ops - variant specific callbacks
 * @name: variant name
 * @init: called when the driver is initialized
 * @exit: called to cleanup everything done in init
 * @get_ufs_hci_version: called to get UFS HCI version
 * @clk_scale_notify: notifies that clks are scaled up/down
 * @setup_clocks: called before touching any of the controller registers
 * @setup_regulators: called before accessing the host controller
 * @hce_enable_notify: called before and after HCE enable bit is set to allow
 *                     variant specific Uni-Pro initialization.
 * @link_startup_notify: called before and after Link startup is carried out
 *                       to allow variant specific Uni-Pro initialization.
 * @pwr_change_notify: called before and after a power mode change
 *			is carried out to allow vendor spesific capabilities
 *			to be set.
 * @apply_dev_quirks: called to apply device specific quirks
 * @suspend: called during host controller PM callback
 * @resume: called during host controller PM callback
 * @dbg_register_dump: used to dump controller debug information
 * @phy_initialization: used to initialize phys
 */
struct ufs_hba_variant_ops {
	const char *name;
	int	(*init)(struct ufs_hba *);
	void    (*exit)(struct ufs_hba *);
	u32	(*get_ufs_hci_version)(struct ufs_hba *);
	int	(*clk_scale_notify)(struct ufs_hba *, bool,
				    enum ufs_notify_change_status);
	int	(*setup_clocks)(struct ufs_hba *, bool);
	int     (*setup_regulators)(struct ufs_hba *, bool);
	int	(*hce_enable_notify)(struct ufs_hba *,
				     enum ufs_notify_change_status);
	int	(*link_startup_notify)(struct ufs_hba *,
				       enum ufs_notify_change_status);
	void	(*hibern8_entry_notify)(struct ufs_hba *);
	int	(*pwr_change_notify)(struct ufs_hba *,
					enum ufs_notify_change_status status,
					struct ufs_pa_layer_attr *,
					struct ufs_pa_layer_attr *);
	int	(*apply_dev_quirks)(struct ufs_hba *);
	int     (*suspend)(struct ufs_hba *, enum ufs_pm_op);
	int     (*resume)(struct ufs_hba *, enum ufs_pm_op);
	void	(*dbg_register_dump)(struct ufs_hba *hba);
	int	(*phy_initialization)(struct ufs_hba *);
};

/* clock gating state  */
enum clk_gating_state {
	CLKS_OFF,
	CLKS_ON,
	REQ_CLKS_OFF,
	REQ_CLKS_ON,
};

/**
 * struct ufs_clk_gating - UFS clock gating related info
 * @gate_work: worker to turn off clocks after some delay as specified in
 * delay_ms
 * @ungate_work: worker to turn on clocks that will be used in case of
 * interrupt context
 * @state: the current clocks state
 * @delay_ms: gating delay in ms
 * @is_suspended: clk gating is suspended when set to 1 which can be used
 * during suspend/resume
 * @delay_attr: sysfs attribute to control delay_attr
 * @active_reqs: number of requests that are pending and should be waited for
 * completion before gating clocks.
 */
struct ufs_clk_gating {
	struct delayed_work gate_work;
	struct work_struct ungate_work;
	enum clk_gating_state state;
	unsigned long delay_ms;
	bool is_suspended;
	struct device_attribute delay_attr;
	int active_reqs;
};

struct ufs_clk_scaling {
	ktime_t  busy_start_t;
	bool is_busy_started;
	unsigned long  tot_busy_t;
	unsigned long window_start_t;
};

/**
 * struct ufs_init_prefetch - contains data that is pre-fetched once during
 * initialization
 * @icc_level: icc level which was read during initialization
 * @ref_clk_freq: ref clk freq which was read during initialization
 */
struct ufs_init_prefetch {
	u32 icc_level;
	u32 ref_clk_freq;
};

/**
 * struct ufs_hba - per adapter private structure
 * @mmio_base: UFSHCI base register address
 * @ucdl_base_addr: UFS Command Descriptor base address
 * @utrdl_base_addr: UTP Transfer Request Descriptor base address
 * @utmrdl_base_addr: UTP Task Management Descriptor base address
 * @ucdl_dma_addr: UFS Command Descriptor DMA address
 * @utrdl_dma_addr: UTRDL DMA address
 * @utmrdl_dma_addr: UTMRDL DMA address
 * @host: Scsi_Host instance of the driver
 * @dev: device handle
 * @lrb: local reference block
 * @lrb_in_use: lrb in use
 * @outstanding_tasks: Bits representing outstanding task requests
 * @outstanding_reqs: Bits representing outstanding transfer requests
 * @capabilities: UFS Controller Capabilities
 * @nutrs: Transfer Request Queue depth supported by controller
 * @nutmrs: Task Management Queue depth supported by controller
 * @ufs_version: UFS Version to which controller complies
 * @vops: pointer to variant specific operations
 * @priv: pointer to variant specific private data
 * @irq: Irq number of the controller
 * @active_uic_cmd: handle of active UIC command
 * @uic_cmd_mutex: mutex for uic command
 * @tm_wq: wait queue for task management
 * @tm_tag_wq: wait queue for free task management slots
 * @tm_slots_in_use: bit map of task management request slots in use
 * @pwr_done: completion for power mode change
 * @tm_condition: condition variable for task management
 * @ufshcd_state: UFSHCD states
 * @eh_flags: Error handling flags
 * @intr_mask: Interrupt Mask Bits
 * @ee_ctrl_mask: Exception event control mask
 * @is_powered: flag to check if HBA is powered
 * @is_init_prefetch: flag to check if data was pre-fetched in initialization
 * @init_prefetch_data: data pre-fetched during initialization
 * @eh_work: Worker to handle UFS errors that require s/w attention
 * @eeh_work: Worker to handle exception events
 * @errors: HBA errors
 * @uic_error: UFS interconnect layer error status
 * @saved_err: sticky error mask
 * @saved_uic_err: sticky UIC error mask
 * @dev_cmd: ufs device management command information
 * @last_dme_cmd_tstamp: time stamp of the last completed DME command
 * @auto_bkops_enabled: to track whether bkops is enabled in device
 * @vreg_info: UFS device voltage regulator information
 * @clk_list_head: UFS host controller clocks list node head
 * @pwr_info: holds current power mode
 * @max_pwr_info: keeps the device max valid pwm
 * @urgent_bkops_lvl: keeps track of urgent bkops level for device
 * @is_urgent_bkops_lvl_checked: keeps track if the urgent bkops level for
 *  device is known or not.
 */
struct ufs_hba {
	void __iomem *mmio_base;

	/* Virtual memory reference */
	struct utp_transfer_cmd_desc *ucdl_base_addr;
	struct utp_transfer_req_desc *utrdl_base_addr;
	struct utp_task_req_desc *utmrdl_base_addr;

	/* DMA memory reference */
	dma_addr_t ucdl_dma_addr;
	dma_addr_t utrdl_dma_addr;
	dma_addr_t utmrdl_dma_addr;

	struct Scsi_Host *host;
	struct device *dev;
	/*
	 * This field is to keep a reference to "scsi_device" corresponding to
	 * "UFS device" W-LU.
	 */
	struct scsi_device *sdev_ufs_device;

	enum ufs_dev_pwr_mode curr_dev_pwr_mode;
	enum uic_link_state uic_link_state;
	/* Desired UFS power management level during runtime PM */
	enum ufs_pm_level rpm_lvl;
	/* Desired UFS power management level during system PM */
	enum ufs_pm_level spm_lvl;
	int pm_op_in_progress;

	struct ufshcd_lrb *lrb;
	unsigned long lrb_in_use;

	unsigned long outstanding_tasks;
	unsigned long outstanding_reqs;

	u32 capabilities;
	int nutrs;
	int nutmrs;
	u32 ufs_version;
	struct ufs_hba_variant_ops *vops;
	void *priv;
	unsigned int irq;
	bool is_irq_enabled;

	/* Interrupt aggregation support is broken */
	#define UFSHCD_QUIRK_BROKEN_INTR_AGGR			UFS_BIT(0)

	/*
	 * delay before each dme command is required as the unipro
	 * layer has shown instabilities
	 */
	#define UFSHCD_QUIRK_DELAY_BEFORE_DME_CMDS		UFS_BIT(1)

	/*
	 * If UFS host controller is having issue in processing LCC (Line
	 * Control Command) coming from device then enable this quirk.
	 * When this quirk is enabled, host controller driver should disable
	 * the LCC transmission on UFS device (by clearing TX_LCC_ENABLE
	 * attribute of device to 0).
	 */
	#define UFSHCD_QUIRK_BROKEN_LCC				UFS_BIT(2)

	/*
	 * The attribute PA_RXHSUNTERMCAP specifies whether or not the
	 * inbound Link supports unterminated line in HS mode. Setting this
	 * attribute to 1 fixes moving to HS gear.
	 */
	#define UFSHCD_QUIRK_BROKEN_PA_RXHSUNTERMCAP		UFS_BIT(3)

	/*
	 * This quirk needs to be enabled if the host contoller only allows
	 * accessing the peer dme attributes in AUTO mode (FAST AUTO or
	 * SLOW AUTO).
	 */
	#define UFSHCD_QUIRK_DME_PEER_ACCESS_AUTO_MODE		UFS_BIT(4)

	/*
	 * This quirk needs to be enabled if the host contoller doesn't
	 * advertise the correct version in UFS_VER register. If this quirk
	 * is enabled, standard UFS host driver will call the vendor specific
	 * ops (get_ufs_hci_version) to get the correct version.
	 */
	#define UFSHCD_QUIRK_BROKEN_UFS_HCI_VERSION		UFS_BIT(5)

	/*
<<<<<<< HEAD
	 * This quirk needs to be enabled if BKOPS feature has to be enabled
	 */
	#define UFSHCD_QUIRK_ENABLE_BKOPS			UFS_BIT(6)

	/*
	 * Enable this quirk to support UFS WLUNS
	 */
	#define UFSHCD_QUIRK_ENABLE_WLUNS			UFS_BIT(7)
=======
	 * This quirk needs to be enabled if the host contoller regards
	 * resolution of the values of PRDTO and PRDTL in UTRD as byte.
	 */
	#define UFSHCD_QUIRK_PRDT_BYTE_GRAN			UFS_BIT(7)
>>>>>>> a56a105e

	unsigned int quirks;	/* Deviations from standard UFSHCI spec. */

	/* Device deviations from standard UFS device spec. */
	unsigned int dev_quirks;

	wait_queue_head_t tm_wq;
	wait_queue_head_t tm_tag_wq;
	unsigned long tm_condition;
	unsigned long tm_slots_in_use;

	struct uic_command *active_uic_cmd;
	struct mutex uic_cmd_mutex;
	struct completion *uic_async_done;

	u32 ufshcd_state;
	u32 eh_flags;
	u32 intr_mask;
	u16 ee_ctrl_mask;
	bool is_powered;
	bool is_init_prefetch;
	struct ufs_init_prefetch init_prefetch_data;

	/* Work Queues */
	struct work_struct eh_work;
	struct work_struct eeh_work;

	/* HBA Errors */
	u32 errors;
	u32 uic_error;
	u32 saved_err;
	u32 saved_uic_err;

	/* Device management request data */
	struct ufs_dev_cmd dev_cmd;
	ktime_t last_dme_cmd_tstamp;

	/* Keeps information of the UFS device connected to this host */
	struct ufs_dev_info dev_info;
	bool auto_bkops_enabled;
	struct ufs_vreg_info vreg_info;
	struct list_head clk_list_head;

	bool wlun_dev_clr_ua;

	/* Number of lanes available (1 or 2) for Rx/Tx */
	u32 lanes_per_direction;
	struct ufs_pa_layer_attr pwr_info;
	struct ufs_pwr_mode_info max_pwr_info;

	struct ufs_clk_gating clk_gating;
	/* Control to enable/disable host capabilities */
	u32 caps;
	/* Allow dynamic clk gating */
#define UFSHCD_CAP_CLK_GATING	(1 << 0)
	/* Allow hiberb8 with clk gating */
#define UFSHCD_CAP_HIBERN8_WITH_CLK_GATING (1 << 1)
	/* Allow dynamic clk scaling */
#define UFSHCD_CAP_CLK_SCALING	(1 << 2)
	/* Allow auto bkops to enabled during runtime suspend */
#define UFSHCD_CAP_AUTO_BKOPS_SUSPEND (1 << 3)
	/*
	 * This capability allows host controller driver to use the UFS HCI's
	 * interrupt aggregation capability.
	 * CAUTION: Enabling this might reduce overall UFS throughput.
	 */
#define UFSHCD_CAP_INTR_AGGR (1 << 4)

	struct devfreq *devfreq;
	struct ufs_clk_scaling clk_scaling;
	bool is_sys_suspended;

	enum bkops_status urgent_bkops_lvl;
	bool is_urgent_bkops_lvl_checked;
	int latency_hist_enabled;
	struct io_latency_state io_lat_s;
};

/* Returns true if clocks can be gated. Otherwise false */
static inline bool ufshcd_is_clkgating_allowed(struct ufs_hba *hba)
{
	return hba->caps & UFSHCD_CAP_CLK_GATING;
}
static inline bool ufshcd_can_hibern8_during_gating(struct ufs_hba *hba)
{
	return hba->caps & UFSHCD_CAP_HIBERN8_WITH_CLK_GATING;
}
static inline int ufshcd_is_clkscaling_enabled(struct ufs_hba *hba)
{
	return hba->caps & UFSHCD_CAP_CLK_SCALING;
}
static inline bool ufshcd_can_autobkops_during_suspend(struct ufs_hba *hba)
{
	return hba->caps & UFSHCD_CAP_AUTO_BKOPS_SUSPEND;
}

static inline bool ufshcd_is_intr_aggr_allowed(struct ufs_hba *hba)
{
/* DWC UFS Core has the Interrupt aggregation feature but is not detectable*/
#ifndef CONFIG_SCSI_UFS_DWC
	if ((hba->caps & UFSHCD_CAP_INTR_AGGR) &&
	    !(hba->quirks & UFSHCD_QUIRK_BROKEN_INTR_AGGR))
		return true;
	else
		return false;
#else
return true;
#endif
}

#define ufshcd_writel(hba, val, reg)	\
	writel((val), (hba)->mmio_base + (reg))
#define ufshcd_readl(hba, reg)	\
	readl((hba)->mmio_base + (reg))

/**
 * ufshcd_rmwl - read modify write into a register
 * @hba - per adapter instance
 * @mask - mask to apply on read value
 * @val - actual value to write
 * @reg - register address
 */
static inline void ufshcd_rmwl(struct ufs_hba *hba, u32 mask, u32 val, u32 reg)
{
	u32 tmp;

	tmp = ufshcd_readl(hba, reg);
	tmp &= ~mask;
	tmp |= (val & mask);
	ufshcd_writel(hba, tmp, reg);
}

int ufshcd_alloc_host(struct device *, struct ufs_hba **);
void ufshcd_dealloc_host(struct ufs_hba *);
int ufshcd_init(struct ufs_hba * , void __iomem * , unsigned int);
void ufshcd_remove(struct ufs_hba *);
int ufshcd_wait_for_register(struct ufs_hba *hba, u32 reg, u32 mask,
				u32 val, unsigned long interval_us,
				unsigned long timeout_ms, bool can_sleep);

static inline void check_upiu_size(void)
{
	BUILD_BUG_ON(ALIGNED_UPIU_SIZE <
		GENERAL_UPIU_REQUEST_SIZE + QUERY_DESC_MAX_SIZE);
}

/**
 * ufshcd_set_variant - set variant specific data to the hba
 * @hba - per adapter instance
 * @variant - pointer to variant specific data
 */
static inline void ufshcd_set_variant(struct ufs_hba *hba, void *variant)
{
	BUG_ON(!hba);
	hba->priv = variant;
}

/**
 * ufshcd_get_variant - get variant specific data from the hba
 * @hba - per adapter instance
 */
static inline void *ufshcd_get_variant(struct ufs_hba *hba)
{
	BUG_ON(!hba);
	return hba->priv;
}

extern int ufshcd_runtime_suspend(struct ufs_hba *hba);
extern int ufshcd_runtime_resume(struct ufs_hba *hba);
extern int ufshcd_runtime_idle(struct ufs_hba *hba);
extern int ufshcd_system_suspend(struct ufs_hba *hba);
extern int ufshcd_system_resume(struct ufs_hba *hba);
extern int ufshcd_shutdown(struct ufs_hba *hba);
extern int ufshcd_dme_set_attr(struct ufs_hba *hba, u32 attr_sel,
			       u8 attr_set, u32 mib_val, u8 peer);
extern int ufshcd_dme_get_attr(struct ufs_hba *hba, u32 attr_sel,
			       u32 *mib_val, u8 peer);

/* UIC command interfaces for DME primitives */
#define DME_LOCAL	0
#define DME_PEER	1
#define ATTR_SET_NOR	0	/* NORMAL */
#define ATTR_SET_ST	1	/* STATIC */

static inline int ufshcd_dme_set(struct ufs_hba *hba, u32 attr_sel,
				 u32 mib_val)
{
	return ufshcd_dme_set_attr(hba, attr_sel, ATTR_SET_NOR,
				   mib_val, DME_LOCAL);
}

static inline int ufshcd_dme_st_set(struct ufs_hba *hba, u32 attr_sel,
				    u32 mib_val)
{
	return ufshcd_dme_set_attr(hba, attr_sel, ATTR_SET_ST,
				   mib_val, DME_LOCAL);
}

static inline int ufshcd_dme_peer_set(struct ufs_hba *hba, u32 attr_sel,
				      u32 mib_val)
{
	return ufshcd_dme_set_attr(hba, attr_sel, ATTR_SET_NOR,
				   mib_val, DME_PEER);
}

static inline int ufshcd_dme_peer_st_set(struct ufs_hba *hba, u32 attr_sel,
					 u32 mib_val)
{
	return ufshcd_dme_set_attr(hba, attr_sel, ATTR_SET_ST,
				   mib_val, DME_PEER);
}

static inline int ufshcd_dme_get(struct ufs_hba *hba,
				 u32 attr_sel, u32 *mib_val)
{
	return ufshcd_dme_get_attr(hba, attr_sel, mib_val, DME_LOCAL);
}

static inline int ufshcd_dme_peer_get(struct ufs_hba *hba,
				      u32 attr_sel, u32 *mib_val)
{
	return ufshcd_dme_get_attr(hba, attr_sel, mib_val, DME_PEER);
}

int ufshcd_read_device_desc(struct ufs_hba *hba, u8 *buf, u32 size);

static inline bool ufshcd_is_hs_mode(struct ufs_pa_layer_attr *pwr_info)
{
	return (pwr_info->pwr_rx == FAST_MODE ||
		pwr_info->pwr_rx == FASTAUTO_MODE) &&
		(pwr_info->pwr_tx == FAST_MODE ||
		pwr_info->pwr_tx == FASTAUTO_MODE);
}

#define ASCII_STD true

int ufshcd_read_string_desc(struct ufs_hba *hba, int desc_index, u8 *buf,
				u32 size, bool ascii);

/* Expose Query-Request API */
int ufshcd_query_flag(struct ufs_hba *hba, enum query_opcode opcode,
	enum flag_idn idn, bool *flag_res);
int ufshcd_hold(struct ufs_hba *hba, bool async);
void ufshcd_release(struct ufs_hba *hba);
u32 ufshcd_get_local_unipro_ver(struct ufs_hba *hba);

/* Wrapper functions for safely calling variant operations */
static inline const char *ufshcd_get_var_name(struct ufs_hba *hba)
{
	if (hba->vops)
		return hba->vops->name;
	return "";
}

static inline int ufshcd_vops_init(struct ufs_hba *hba)
{
	if (hba->vops && hba->vops->init)
		return hba->vops->init(hba);

	return 0;
}

static inline void ufshcd_vops_exit(struct ufs_hba *hba)
{
	if (hba->vops && hba->vops->exit)
		return hba->vops->exit(hba);
}

static inline u32 ufshcd_vops_get_ufs_hci_version(struct ufs_hba *hba)
{
	if (hba->vops && hba->vops->get_ufs_hci_version)
		return hba->vops->get_ufs_hci_version(hba);

	return ufshcd_readl(hba, REG_UFS_VERSION);
}

static inline int ufshcd_vops_clk_scale_notify(struct ufs_hba *hba,
			bool up, enum ufs_notify_change_status status)
{
	if (hba->vops && hba->vops->clk_scale_notify)
		return hba->vops->clk_scale_notify(hba, up, status);
	return 0;
}

static inline int ufshcd_vops_setup_clocks(struct ufs_hba *hba, bool on)
{
	if (hba->vops && hba->vops->setup_clocks)
		return hba->vops->setup_clocks(hba, on);
	return 0;
}

static inline int ufshcd_vops_setup_regulators(struct ufs_hba *hba, bool status)
{
	if (hba->vops && hba->vops->setup_regulators)
		return hba->vops->setup_regulators(hba, status);

	return 0;
}

static inline int ufshcd_vops_hce_enable_notify(struct ufs_hba *hba,
						bool status)
{
	if (hba->vops && hba->vops->hce_enable_notify)
		return hba->vops->hce_enable_notify(hba, status);

	return 0;
}
static inline int ufshcd_vops_link_startup_notify(struct ufs_hba *hba,
						bool status)
{
	if (hba->vops && hba->vops->link_startup_notify)
		return hba->vops->link_startup_notify(hba, status);

	return 0;
}


static inline void ufshcd_vops_hibern8_entry_notify(struct ufs_hba *hba)
{
	if (hba->vops && hba->vops->hibern8_entry_notify)
		hba->vops->hibern8_entry_notify(hba);
}

static inline int ufshcd_vops_pwr_change_notify(struct ufs_hba *hba,
				  bool status,
				  struct ufs_pa_layer_attr *dev_max_params,
				  struct ufs_pa_layer_attr *dev_req_params)
{
	if (hba->vops && hba->vops->pwr_change_notify)
		return hba->vops->pwr_change_notify(hba, status,
					dev_max_params, dev_req_params);

	return -ENOTSUPP;
}

static inline int ufshcd_vops_apply_dev_quirks(struct ufs_hba *hba)
{
	if (hba->vops && hba->vops->apply_dev_quirks)
		return hba->vops->apply_dev_quirks(hba);
	return 0;
}

static inline int ufshcd_vops_suspend(struct ufs_hba *hba, enum ufs_pm_op op)
{
	if (hba->vops && hba->vops->suspend)
		return hba->vops->suspend(hba, op);

	return 0;
}

static inline int ufshcd_vops_resume(struct ufs_hba *hba, enum ufs_pm_op op)
{
	if (hba->vops && hba->vops->resume)
		return hba->vops->resume(hba, op);

	return 0;
}

static inline void ufshcd_vops_dbg_register_dump(struct ufs_hba *hba)
{
	if (hba->vops && hba->vops->dbg_register_dump)
		hba->vops->dbg_register_dump(hba);
}

#endif /* End of Header */<|MERGE_RESOLUTION|>--- conflicted
+++ resolved
@@ -481,21 +481,20 @@
 	#define UFSHCD_QUIRK_BROKEN_UFS_HCI_VERSION		UFS_BIT(5)
 
 	/*
-<<<<<<< HEAD
-	 * This quirk needs to be enabled if BKOPS feature has to be enabled
-	 */
-	#define UFSHCD_QUIRK_ENABLE_BKOPS			UFS_BIT(6)
-
-	/*
-	 * Enable this quirk to support UFS WLUNS
-	 */
-	#define UFSHCD_QUIRK_ENABLE_WLUNS			UFS_BIT(7)
-=======
 	 * This quirk needs to be enabled if the host contoller regards
 	 * resolution of the values of PRDTO and PRDTL in UTRD as byte.
 	 */
 	#define UFSHCD_QUIRK_PRDT_BYTE_GRAN			UFS_BIT(7)
->>>>>>> a56a105e
+
+	/*
+	 * This quirk needs to be enabled if BKOPS feature has to be enabled
+	 */
+	#define UFSHCD_QUIRK_ENABLE_BKOPS			UFS_BIT(8)
+
+	/*
+	 * Enable this quirk to support UFS WLUNS
+	 */
+	#define UFSHCD_QUIRK_ENABLE_WLUNS			UFS_BIT(9)
 
 	unsigned int quirks;	/* Deviations from standard UFSHCI spec. */
 
