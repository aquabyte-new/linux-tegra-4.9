/*
 * Common code for mac80211 Prism54 drivers
 *
 * Copyright (c) 2006, Michael Wu <flamingice@sourmilk.net>
 * Copyright (c) 2007, Christian Lamparter <chunkeey@web.de>
 * Copyright 2008, Johannes Berg <johannes@sipsolutions.net>
 *
 * Based on:
 * - the islsm (softmac prism54) driver, which is:
 *   Copyright 2004-2006 Jean-Baptiste Note <jbnote@gmail.com>, et al.
 * - stlc45xx driver
 *   Copyright (C) 2008 Nokia Corporation and/or its subsidiary(-ies).
 *
 * This program is free software; you can redistribute it and/or modify
 * it under the terms of the GNU General Public License version 2 as
 * published by the Free Software Foundation.
 */

#include <linux/init.h>
#include <linux/firmware.h>
#include <linux/etherdevice.h>

#include <net/mac80211.h>
#ifdef CONFIG_P54_LEDS
#include <linux/leds.h>
#endif /* CONFIG_P54_LEDS */

#include "p54.h"
#include "p54common.h"

static int modparam_nohwcrypt;
module_param_named(nohwcrypt, modparam_nohwcrypt, bool, S_IRUGO);
MODULE_PARM_DESC(nohwcrypt, "Disable hardware encryption.");
MODULE_AUTHOR("Michael Wu <flamingice@sourmilk.net>");
MODULE_DESCRIPTION("Softmac Prism54 common code");
MODULE_LICENSE("GPL");
MODULE_ALIAS("prism54common");

static struct ieee80211_rate p54_bgrates[] = {
	{ .bitrate = 10, .hw_value = 0, .flags = IEEE80211_RATE_SHORT_PREAMBLE },
	{ .bitrate = 20, .hw_value = 1, .flags = IEEE80211_RATE_SHORT_PREAMBLE },
	{ .bitrate = 55, .hw_value = 2, .flags = IEEE80211_RATE_SHORT_PREAMBLE },
	{ .bitrate = 110, .hw_value = 3, .flags = IEEE80211_RATE_SHORT_PREAMBLE },
	{ .bitrate = 60, .hw_value = 4, },
	{ .bitrate = 90, .hw_value = 5, },
	{ .bitrate = 120, .hw_value = 6, },
	{ .bitrate = 180, .hw_value = 7, },
	{ .bitrate = 240, .hw_value = 8, },
	{ .bitrate = 360, .hw_value = 9, },
	{ .bitrate = 480, .hw_value = 10, },
	{ .bitrate = 540, .hw_value = 11, },
};

static struct ieee80211_channel p54_bgchannels[] = {
	{ .center_freq = 2412, .hw_value = 1, },
	{ .center_freq = 2417, .hw_value = 2, },
	{ .center_freq = 2422, .hw_value = 3, },
	{ .center_freq = 2427, .hw_value = 4, },
	{ .center_freq = 2432, .hw_value = 5, },
	{ .center_freq = 2437, .hw_value = 6, },
	{ .center_freq = 2442, .hw_value = 7, },
	{ .center_freq = 2447, .hw_value = 8, },
	{ .center_freq = 2452, .hw_value = 9, },
	{ .center_freq = 2457, .hw_value = 10, },
	{ .center_freq = 2462, .hw_value = 11, },
	{ .center_freq = 2467, .hw_value = 12, },
	{ .center_freq = 2472, .hw_value = 13, },
	{ .center_freq = 2484, .hw_value = 14, },
};

static struct ieee80211_supported_band band_2GHz = {
	.channels = p54_bgchannels,
	.n_channels = ARRAY_SIZE(p54_bgchannels),
	.bitrates = p54_bgrates,
	.n_bitrates = ARRAY_SIZE(p54_bgrates),
};

static struct ieee80211_rate p54_arates[] = {
	{ .bitrate = 60, .hw_value = 4, },
	{ .bitrate = 90, .hw_value = 5, },
	{ .bitrate = 120, .hw_value = 6, },
	{ .bitrate = 180, .hw_value = 7, },
	{ .bitrate = 240, .hw_value = 8, },
	{ .bitrate = 360, .hw_value = 9, },
	{ .bitrate = 480, .hw_value = 10, },
	{ .bitrate = 540, .hw_value = 11, },
};

static struct ieee80211_channel p54_achannels[] = {
	{ .center_freq = 4920 },
	{ .center_freq = 4940 },
	{ .center_freq = 4960 },
	{ .center_freq = 4980 },
	{ .center_freq = 5040 },
	{ .center_freq = 5060 },
	{ .center_freq = 5080 },
	{ .center_freq = 5170 },
	{ .center_freq = 5180 },
	{ .center_freq = 5190 },
	{ .center_freq = 5200 },
	{ .center_freq = 5210 },
	{ .center_freq = 5220 },
	{ .center_freq = 5230 },
	{ .center_freq = 5240 },
	{ .center_freq = 5260 },
	{ .center_freq = 5280 },
	{ .center_freq = 5300 },
	{ .center_freq = 5320 },
	{ .center_freq = 5500 },
	{ .center_freq = 5520 },
	{ .center_freq = 5540 },
	{ .center_freq = 5560 },
	{ .center_freq = 5580 },
	{ .center_freq = 5600 },
	{ .center_freq = 5620 },
	{ .center_freq = 5640 },
	{ .center_freq = 5660 },
	{ .center_freq = 5680 },
	{ .center_freq = 5700 },
	{ .center_freq = 5745 },
	{ .center_freq = 5765 },
	{ .center_freq = 5785 },
	{ .center_freq = 5805 },
	{ .center_freq = 5825 },
};

static struct ieee80211_supported_band band_5GHz = {
	.channels = p54_achannels,
	.n_channels = ARRAY_SIZE(p54_achannels),
	.bitrates = p54_arates,
	.n_bitrates = ARRAY_SIZE(p54_arates),
};

int p54_parse_firmware(struct ieee80211_hw *dev, const struct firmware *fw)
{
	struct p54_common *priv = dev->priv;
	struct bootrec_exp_if *exp_if;
	struct bootrec *bootrec;
	u32 *data = (u32 *)fw->data;
	u32 *end_data = (u32 *)fw->data + (fw->size >> 2);
	u8 *fw_version = NULL;
	size_t len;
	int i;
	int maxlen;

	if (priv->rx_start)
		return 0;

	while (data < end_data && *data)
		data++;

	while (data < end_data && !*data)
		data++;

	bootrec = (struct bootrec *) data;

	while (bootrec->data <= end_data &&
	       (bootrec->data + (len = le32_to_cpu(bootrec->len))) <= end_data) {
		u32 code = le32_to_cpu(bootrec->code);
		switch (code) {
		case BR_CODE_COMPONENT_ID:
			priv->fw_interface = be32_to_cpup((__be32 *)
					     bootrec->data);
			switch (priv->fw_interface) {
			case FW_LM86:
			case FW_LM20:
			case FW_LM87: {
				char *iftype = (char *)bootrec->data;
				printk(KERN_INFO "%s: p54 detected a LM%c%c "
						 "firmware\n",
					wiphy_name(dev->wiphy),
					iftype[2], iftype[3]);
				break;
				}
			case FW_FMAC:
			default:
				printk(KERN_ERR "%s: unsupported firmware\n",
					wiphy_name(dev->wiphy));
				return -ENODEV;
			}
			break;
		case BR_CODE_COMPONENT_VERSION:
			/* 24 bytes should be enough for all firmwares */
			if (strnlen((unsigned char*)bootrec->data, 24) < 24)
				fw_version = (unsigned char*)bootrec->data;
			break;
		case BR_CODE_DESCR: {
			struct bootrec_desc *desc =
				(struct bootrec_desc *)bootrec->data;
			priv->rx_start = le32_to_cpu(desc->rx_start);
			/* FIXME add sanity checking */
			priv->rx_end = le32_to_cpu(desc->rx_end) - 0x3500;
			priv->headroom = desc->headroom;
			priv->tailroom = desc->tailroom;
			priv->privacy_caps = desc->privacy_caps;
			priv->rx_keycache_size = desc->rx_keycache_size;
			if (le32_to_cpu(bootrec->len) == 11)
				priv->rx_mtu = le16_to_cpu(desc->rx_mtu);
			else
				priv->rx_mtu = (size_t)
					0x620 - priv->tx_hdr_len;
			maxlen = priv->tx_hdr_len + /* USB devices */
				 sizeof(struct p54_rx_data) +
				 4 + /* rx alignment */
				 IEEE80211_MAX_FRAG_THRESHOLD;
			if (priv->rx_mtu > maxlen && PAGE_SIZE == 4096) {
				printk(KERN_INFO "p54: rx_mtu reduced from %d "
					         "to %d\n", priv->rx_mtu,
						 maxlen);
				priv->rx_mtu = maxlen;
			}
			break;
			}
		case BR_CODE_EXPOSED_IF:
			exp_if = (struct bootrec_exp_if *) bootrec->data;
			for (i = 0; i < (len * sizeof(*exp_if) / 4); i++)
				if (exp_if[i].if_id == cpu_to_le16(0x1a))
					priv->fw_var = le16_to_cpu(exp_if[i].variant);
			break;
		case BR_CODE_DEPENDENT_IF:
			break;
		case BR_CODE_END_OF_BRA:
		case LEGACY_BR_CODE_END_OF_BRA:
			end_data = NULL;
			break;
		default:
			break;
		}
		bootrec = (struct bootrec *)&bootrec->data[len];
	}

	if (fw_version)
		printk(KERN_INFO "%s: FW rev %s - Softmac protocol %x.%x\n",
			wiphy_name(dev->wiphy), fw_version,
			priv->fw_var >> 8, priv->fw_var & 0xff);

	if (priv->fw_var < 0x500)
		printk(KERN_INFO "%s: you are using an obsolete firmware. "
		       "visit http://wireless.kernel.org/en/users/Drivers/p54 "
		       "and grab one for \"kernel >= 2.6.28\"!\n",
			wiphy_name(dev->wiphy));

	if (priv->fw_var >= 0x300) {
		/* Firmware supports QoS, use it! */
		priv->tx_stats[P54_QUEUE_AC_VO].limit = 3;
		priv->tx_stats[P54_QUEUE_AC_VI].limit = 4;
		priv->tx_stats[P54_QUEUE_AC_BE].limit = 3;
		priv->tx_stats[P54_QUEUE_AC_BK].limit = 2;
		dev->queues = P54_QUEUE_AC_NUM;
	}

	if (!modparam_nohwcrypt) {
		printk(KERN_INFO "%s: cryptographic accelerator "
				 "WEP:%s, TKIP:%s, CCMP:%s\n",
			wiphy_name(dev->wiphy),
			(priv->privacy_caps & BR_DESC_PRIV_CAP_WEP) ? "YES" :
			"no", (priv->privacy_caps & (BR_DESC_PRIV_CAP_TKIP |
			 BR_DESC_PRIV_CAP_MICHAEL)) ? "YES" : "no",
			(priv->privacy_caps & BR_DESC_PRIV_CAP_AESCCMP) ?
			"YES" : "no");

		if (priv->rx_keycache_size) {
			/*
			 * NOTE:
			 *
			 * The firmware provides at most 255 (0 - 254) slots
			 * for keys which are then used to offload decryption.
			 * As a result the 255 entry (aka 0xff) can be used
			 * safely by the driver to mark keys that didn't fit
			 * into the full cache. This trick saves us from
			 * keeping a extra list for uploaded keys.
			 */

			priv->used_rxkeys = kzalloc(BITS_TO_LONGS(
				priv->rx_keycache_size), GFP_KERNEL);

			if (!priv->used_rxkeys)
				return -ENOMEM;
		}
	}

	return 0;
}
EXPORT_SYMBOL_GPL(p54_parse_firmware);

static int p54_convert_rev0(struct ieee80211_hw *dev,
			    struct pda_pa_curve_data *curve_data)
{
	struct p54_common *priv = dev->priv;
	struct p54_pa_curve_data_sample *dst;
	struct pda_pa_curve_data_sample_rev0 *src;
	size_t cd_len = sizeof(*curve_data) +
		(curve_data->points_per_channel*sizeof(*dst) + 2) *
		 curve_data->channels;
	unsigned int i, j;
	void *source, *target;

	priv->curve_data = kmalloc(sizeof(*priv->curve_data) + cd_len,
				   GFP_KERNEL);
	if (!priv->curve_data)
		return -ENOMEM;

	priv->curve_data->entries = curve_data->channels;
	priv->curve_data->entry_size = sizeof(__le16) +
		sizeof(*dst) * curve_data->points_per_channel;
	priv->curve_data->offset = offsetof(struct pda_pa_curve_data, data);
	priv->curve_data->len = cd_len;
	memcpy(priv->curve_data->data, curve_data, sizeof(*curve_data));
	source = curve_data->data;
	target = ((struct pda_pa_curve_data *) priv->curve_data->data)->data;
	for (i = 0; i < curve_data->channels; i++) {
		__le16 *freq = source;
		source += sizeof(__le16);
		*((__le16 *)target) = *freq;
		target += sizeof(__le16);
		for (j = 0; j < curve_data->points_per_channel; j++) {
			dst = target;
			src = source;

			dst->rf_power = src->rf_power;
			dst->pa_detector = src->pa_detector;
			dst->data_64qam = src->pcv;
			/* "invent" the points for the other modulations */
#define SUB(x,y) (u8)((x) - (y)) > (x) ? 0 : (x) - (y)
			dst->data_16qam = SUB(src->pcv, 12);
			dst->data_qpsk = SUB(dst->data_16qam, 12);
			dst->data_bpsk = SUB(dst->data_qpsk, 12);
			dst->data_barker = SUB(dst->data_bpsk, 14);
#undef SUB
			target += sizeof(*dst);
			source += sizeof(*src);
		}
	}

	return 0;
}

static int p54_convert_rev1(struct ieee80211_hw *dev,
			    struct pda_pa_curve_data *curve_data)
{
	struct p54_common *priv = dev->priv;
	struct p54_pa_curve_data_sample *dst;
	struct pda_pa_curve_data_sample_rev1 *src;
	size_t cd_len = sizeof(*curve_data) +
		(curve_data->points_per_channel*sizeof(*dst) + 2) *
		 curve_data->channels;
	unsigned int i, j;
	void *source, *target;

	priv->curve_data = kzalloc(cd_len + sizeof(*priv->curve_data),
				   GFP_KERNEL);
	if (!priv->curve_data)
		return -ENOMEM;

	priv->curve_data->entries = curve_data->channels;
	priv->curve_data->entry_size = sizeof(__le16) +
		sizeof(*dst) * curve_data->points_per_channel;
	priv->curve_data->offset = offsetof(struct pda_pa_curve_data, data);
	priv->curve_data->len = cd_len;
	memcpy(priv->curve_data->data, curve_data, sizeof(*curve_data));
	source = curve_data->data;
	target = ((struct pda_pa_curve_data *) priv->curve_data->data)->data;
	for (i = 0; i < curve_data->channels; i++) {
		__le16 *freq = source;
		source += sizeof(__le16);
		*((__le16 *)target) = *freq;
		target += sizeof(__le16);
		for (j = 0; j < curve_data->points_per_channel; j++) {
			memcpy(target, source, sizeof(*src));

			target += sizeof(*dst);
			source += sizeof(*src);
		}
		source++;
	}

	return 0;
}

static const char *p54_rf_chips[] = { "NULL", "Duette3", "Duette2",
                              "Frisbee", "Xbow", "Longbow", "NULL", "NULL" };
static int p54_init_xbow_synth(struct ieee80211_hw *dev);

static void p54_parse_rssical(struct ieee80211_hw *dev, void *data, int len,
			     u16 type)
{
	struct p54_common *priv = dev->priv;
	int offset = (type == PDR_RSSI_LINEAR_APPROXIMATION_EXTENDED) ? 2 : 0;
	int entry_size = sizeof(struct pda_rssi_cal_entry) + offset;
	int num_entries = (type == PDR_RSSI_LINEAR_APPROXIMATION) ? 1 : 2;
	int i;

	if (len != (entry_size * num_entries)) {
		printk(KERN_ERR "%s: unknown rssi calibration data packing "
				 " type:(%x) len:%d.\n",
		       wiphy_name(dev->wiphy), type, len);

		print_hex_dump_bytes("rssical:", DUMP_PREFIX_NONE,
				     data, len);

		printk(KERN_ERR "%s: please report this issue.\n",
			wiphy_name(dev->wiphy));
		return;
	}

	for (i = 0; i < num_entries; i++) {
		struct pda_rssi_cal_entry *cal = data +
						 (offset + i * entry_size);
		priv->rssical_db[i].mul = (s16) le16_to_cpu(cal->mul);
		priv->rssical_db[i].add = (s16) le16_to_cpu(cal->add);
	}
}

static void p54_parse_default_country(struct ieee80211_hw *dev,
				      void *data, int len)
{
	struct pda_country *country;

	if (len != sizeof(*country)) {
		printk(KERN_ERR "%s: found possible invalid default country "
				"eeprom entry. (entry size: %d)\n",
		       wiphy_name(dev->wiphy), len);

		print_hex_dump_bytes("country:", DUMP_PREFIX_NONE,
				     data, len);

		printk(KERN_ERR "%s: please report this issue.\n",
			wiphy_name(dev->wiphy));
		return;
	}

	country = (struct pda_country *) data;
	if (country->flags == PDR_COUNTRY_CERT_CODE_PSEUDO)
		regulatory_hint(dev->wiphy, country->alpha2);
	else {
		/* TODO:
		 * write a shared/common function that converts
		 * "Regulatory domain codes" (802.11-2007 14.8.2.2)
		 * into ISO/IEC 3166-1 alpha2 for regulatory_hint.
		 */
	}
}

static int p54_convert_output_limits(struct ieee80211_hw *dev,
				     u8 *data, size_t len)
{
	struct p54_common *priv = dev->priv;

	if (len < 2)
		return -EINVAL;

	if (data[0] != 0) {
		printk(KERN_ERR "%s: unknown output power db revision:%x\n",
		       wiphy_name(dev->wiphy), data[0]);
		return -EINVAL;
	}

	if (2 + data[1] * sizeof(struct pda_channel_output_limit) > len)
		return -EINVAL;

	priv->output_limit = kmalloc(data[1] *
		sizeof(struct pda_channel_output_limit) +
		sizeof(*priv->output_limit), GFP_KERNEL);

	if (!priv->output_limit)
		return -ENOMEM;

	priv->output_limit->offset = 0;
	priv->output_limit->entries = data[1];
	priv->output_limit->entry_size =
		sizeof(struct pda_channel_output_limit);
	priv->output_limit->len = priv->output_limit->entry_size *
				  priv->output_limit->entries +
				  priv->output_limit->offset;

	memcpy(priv->output_limit->data, &data[2],
	       data[1] * sizeof(struct pda_channel_output_limit));

	return 0;
}

static struct p54_cal_database *p54_convert_db(struct pda_custom_wrapper *src,
					       size_t total_len)
{
	struct p54_cal_database *dst;
	size_t payload_len, entries, entry_size, offset;

	payload_len = le16_to_cpu(src->len);
	entries = le16_to_cpu(src->entries);
	entry_size = le16_to_cpu(src->entry_size);
	offset = le16_to_cpu(src->offset);
	if (((entries * entry_size + offset) != payload_len) ||
	     (payload_len + sizeof(*src) != total_len))
		return NULL;

	dst = kmalloc(sizeof(*dst) + payload_len, GFP_KERNEL);
	if (!dst)
		return NULL;

	dst->entries = entries;
	dst->entry_size = entry_size;
	dst->offset = offset;
	dst->len = payload_len;

	memcpy(dst->data, src->data, payload_len);
	return dst;
}

int p54_parse_eeprom(struct ieee80211_hw *dev, void *eeprom, int len)
{
	struct p54_common *priv = dev->priv;
	struct eeprom_pda_wrap *wrap = NULL;
	struct pda_entry *entry;
	unsigned int data_len, entry_len;
	void *tmp;
	int err;
	u8 *end = (u8 *)eeprom + len;
	u16 synth = 0;

	wrap = (struct eeprom_pda_wrap *) eeprom;
	entry = (void *)wrap->data + le16_to_cpu(wrap->len);

	/* verify that at least the entry length/code fits */
	while ((u8 *)entry <= end - sizeof(*entry)) {
		entry_len = le16_to_cpu(entry->len);
		data_len = ((entry_len - 1) << 1);

		/* abort if entry exceeds whole structure */
		if ((u8 *)entry + sizeof(*entry) + data_len > end)
			break;

		switch (le16_to_cpu(entry->code)) {
		case PDR_MAC_ADDRESS:
			if (data_len != ETH_ALEN)
				break;
			SET_IEEE80211_PERM_ADDR(dev, entry->data);
			break;
		case PDR_PRISM_PA_CAL_OUTPUT_POWER_LIMITS:
			if (priv->output_limit)
				break;
			err = p54_convert_output_limits(dev, entry->data,
							data_len);
			if (err)
				goto err;
			break;
		case PDR_PRISM_PA_CAL_CURVE_DATA: {
			struct pda_pa_curve_data *curve_data =
				(struct pda_pa_curve_data *)entry->data;
			if (data_len < sizeof(*curve_data)) {
				err = -EINVAL;
				goto err;
			}

			switch (curve_data->cal_method_rev) {
			case 0:
				err = p54_convert_rev0(dev, curve_data);
				break;
			case 1:
				err = p54_convert_rev1(dev, curve_data);
				break;
			default:
				printk(KERN_ERR "%s: unknown curve data "
						"revision %d\n",
						wiphy_name(dev->wiphy),
						curve_data->cal_method_rev);
				err = -ENODEV;
				break;
			}
			if (err)
				goto err;
			}
			break;
		case PDR_PRISM_ZIF_TX_IQ_CALIBRATION:
			priv->iq_autocal = kmalloc(data_len, GFP_KERNEL);
			if (!priv->iq_autocal) {
				err = -ENOMEM;
				goto err;
			}

			memcpy(priv->iq_autocal, entry->data, data_len);
			priv->iq_autocal_len = data_len / sizeof(struct pda_iq_autocal_entry);
			break;
		case PDR_DEFAULT_COUNTRY:
			p54_parse_default_country(dev, entry->data, data_len);
			break;
		case PDR_INTERFACE_LIST:
			tmp = entry->data;
			while ((u8 *)tmp < entry->data + data_len) {
				struct bootrec_exp_if *exp_if = tmp;
				if (le16_to_cpu(exp_if->if_id) == 0xf)
					synth = le16_to_cpu(exp_if->variant);
				tmp += sizeof(struct bootrec_exp_if);
			}
			break;
		case PDR_HARDWARE_PLATFORM_COMPONENT_ID:
			if (data_len < 2)
				break;
			priv->version = *(u8 *)(entry->data + 1);
			break;
		case PDR_RSSI_LINEAR_APPROXIMATION:
		case PDR_RSSI_LINEAR_APPROXIMATION_DUAL_BAND:
		case PDR_RSSI_LINEAR_APPROXIMATION_EXTENDED:
			p54_parse_rssical(dev, entry->data, data_len,
					  le16_to_cpu(entry->code));
			break;
		case PDR_RSSI_LINEAR_APPROXIMATION_CUSTOM: {
			__le16 *src = (void *) entry->data;
			s16 *dst = (void *) &priv->rssical_db;
			int i;

			if (data_len != sizeof(priv->rssical_db)) {
				err = -EINVAL;
				goto err;
			}
			for (i = 0; i < sizeof(priv->rssical_db) /
					sizeof(*src); i++)
				*(dst++) = (s16) le16_to_cpu(*(src++));
			}
			break;
		case PDR_PRISM_PA_CAL_OUTPUT_POWER_LIMITS_CUSTOM: {
			struct pda_custom_wrapper *pda = (void *) entry->data;
			if (priv->output_limit || data_len < sizeof(*pda))
				break;
			priv->output_limit = p54_convert_db(pda, data_len);
			}
			break;
		case PDR_PRISM_PA_CAL_CURVE_DATA_CUSTOM: {
			struct pda_custom_wrapper *pda = (void *) entry->data;
			if (priv->curve_data || data_len < sizeof(*pda))
				break;
			priv->curve_data = p54_convert_db(pda, data_len);
			}
			break;
		case PDR_END:
			/* make it overrun */
			entry_len = len;
			break;
		case PDR_MANUFACTURING_PART_NUMBER:
		case PDR_PDA_VERSION:
		case PDR_NIC_SERIAL_NUMBER:
		case PDR_REGULATORY_DOMAIN_LIST:
		case PDR_TEMPERATURE_TYPE:
		case PDR_PRISM_PCI_IDENTIFIER:
		case PDR_COUNTRY_INFORMATION:
		case PDR_OEM_NAME:
		case PDR_PRODUCT_NAME:
		case PDR_UTF8_OEM_NAME:
		case PDR_UTF8_PRODUCT_NAME:
		case PDR_COUNTRY_LIST:
		case PDR_ANTENNA_GAIN:
		case PDR_PRISM_INDIGO_PA_CALIBRATION_DATA:
		case PDR_REGULATORY_POWER_LIMITS:
		case PDR_RADIATED_TRANSMISSION_CORRECTION:
		case PDR_PRISM_TX_IQ_CALIBRATION:
		case PDR_BASEBAND_REGISTERS:
		case PDR_PER_CHANNEL_BASEBAND_REGISTERS:
			break;
		default:
			printk(KERN_INFO "%s: unknown eeprom code : 0x%x\n",
				wiphy_name(dev->wiphy),
				le16_to_cpu(entry->code));
			break;
		}

		entry = (void *)entry + (entry_len + 1)*2;
	}

	if (!synth || !priv->iq_autocal || !priv->output_limit ||
	    !priv->curve_data) {
		printk(KERN_ERR "%s: not all required entries found in eeprom!\n",
			wiphy_name(dev->wiphy));
		err = -EINVAL;
		goto err;
	}

	priv->rxhw = synth & PDR_SYNTH_FRONTEND_MASK;
	if (priv->rxhw == PDR_SYNTH_FRONTEND_XBOW)
		p54_init_xbow_synth(dev);
	if (!(synth & PDR_SYNTH_24_GHZ_DISABLED))
		dev->wiphy->bands[IEEE80211_BAND_2GHZ] = &band_2GHz;
	if (!(synth & PDR_SYNTH_5_GHZ_DISABLED))
		dev->wiphy->bands[IEEE80211_BAND_5GHZ] = &band_5GHz;
	if ((synth & PDR_SYNTH_RX_DIV_MASK) == PDR_SYNTH_RX_DIV_SUPPORTED)
		priv->rx_diversity_mask = 3;
	if ((synth & PDR_SYNTH_TX_DIV_MASK) == PDR_SYNTH_TX_DIV_SUPPORTED)
		priv->tx_diversity_mask = 3;

	if (!is_valid_ether_addr(dev->wiphy->perm_addr)) {
		u8 perm_addr[ETH_ALEN];

		printk(KERN_WARNING "%s: Invalid hwaddr! Using randomly generated MAC addr\n",
			wiphy_name(dev->wiphy));
		random_ether_addr(perm_addr);
		SET_IEEE80211_PERM_ADDR(dev, perm_addr);
	}

	printk(KERN_INFO "%s: hwaddr %pM, MAC:isl38%02x RF:%s\n",
		wiphy_name(dev->wiphy),
		dev->wiphy->perm_addr,
		priv->version, p54_rf_chips[priv->rxhw]);

	return 0;

  err:
	if (priv->iq_autocal) {
		kfree(priv->iq_autocal);
		priv->iq_autocal = NULL;
	}

	if (priv->output_limit) {
		kfree(priv->output_limit);
		priv->output_limit = NULL;
	}

	if (priv->curve_data) {
		kfree(priv->curve_data);
		priv->curve_data = NULL;
	}

	printk(KERN_ERR "%s: eeprom parse failed!\n",
		wiphy_name(dev->wiphy));
	return err;
}
EXPORT_SYMBOL_GPL(p54_parse_eeprom);

static int p54_rssi_to_dbm(struct ieee80211_hw *dev, int rssi)
{
	struct p54_common *priv = dev->priv;
	int band = dev->conf.channel->band;

	if (priv->rxhw != PDR_SYNTH_FRONTEND_LONGBOW)
		return ((rssi * priv->rssical_db[band].mul) / 64 +
			 priv->rssical_db[band].add) / 4;
	else
		/*
		 * TODO: find the correct formula
		 */
		return ((rssi * priv->rssical_db[band].mul) / 64 +
			 priv->rssical_db[band].add) / 4;
}

static int p54_rx_data(struct ieee80211_hw *dev, struct sk_buff *skb)
{
	struct p54_common *priv = dev->priv;
	struct p54_rx_data *hdr = (struct p54_rx_data *) skb->data;
	struct ieee80211_rx_status rx_status = {0};
	u16 freq = le16_to_cpu(hdr->freq);
	size_t header_len = sizeof(*hdr);
	u32 tsf32;
	u8 rate = hdr->rate & 0xf;

	/*
	 * If the device is in a unspecified state we have to
	 * ignore all data frames. Else we could end up with a
	 * nasty crash.
	 */
	if (unlikely(priv->mode == NL80211_IFTYPE_UNSPECIFIED))
		return 0;

	if (!(hdr->flags & cpu_to_le16(P54_HDR_FLAG_DATA_IN_FCS_GOOD))) {
		return 0;
	}

	if (hdr->decrypt_status == P54_DECRYPT_OK)
		rx_status.flag |= RX_FLAG_DECRYPTED;
	if ((hdr->decrypt_status == P54_DECRYPT_FAIL_MICHAEL) ||
	    (hdr->decrypt_status == P54_DECRYPT_FAIL_TKIP))
		rx_status.flag |= RX_FLAG_MMIC_ERROR;

	rx_status.signal = p54_rssi_to_dbm(dev, hdr->rssi);
	rx_status.noise = priv->noise;
	if (hdr->rate & 0x10)
		rx_status.flag |= RX_FLAG_SHORTPRE;
	if (dev->conf.channel->band == IEEE80211_BAND_5GHZ)
		rx_status.rate_idx = (rate < 4) ? 0 : rate - 4;
	else
		rx_status.rate_idx = rate;

	rx_status.freq = freq;
	rx_status.band =  dev->conf.channel->band;
	rx_status.antenna = hdr->antenna;

	tsf32 = le32_to_cpu(hdr->tsf32);
	if (tsf32 < priv->tsf_low32)
		priv->tsf_high32++;
	rx_status.mactime = ((u64)priv->tsf_high32) << 32 | tsf32;
	priv->tsf_low32 = tsf32;

	rx_status.flag |= RX_FLAG_TSFT;

	if (hdr->flags & cpu_to_le16(P54_HDR_FLAG_DATA_ALIGN))
		header_len += hdr->align[0];

	skb_pull(skb, header_len);
	skb_trim(skb, le16_to_cpu(hdr->len));

	ieee80211_rx_irqsafe(dev, skb, &rx_status);

	queue_delayed_work(dev->workqueue, &priv->work,
			   msecs_to_jiffies(P54_STATISTICS_UPDATE));

	return -1;
}

static void inline p54_wake_free_queues(struct ieee80211_hw *dev)
{
	struct p54_common *priv = dev->priv;
	int i;

	if (priv->mode == NL80211_IFTYPE_UNSPECIFIED)
		return ;

	for (i = 0; i < dev->queues; i++)
		if (priv->tx_stats[i + P54_QUEUE_DATA].len <
		    priv->tx_stats[i + P54_QUEUE_DATA].limit)
			ieee80211_wake_queue(dev, i);
}

void p54_free_skb(struct ieee80211_hw *dev, struct sk_buff *skb)
{
	struct p54_common *priv = dev->priv;
	struct ieee80211_tx_info *info;
	struct p54_tx_info *range;
	unsigned long flags;

	if (unlikely(!skb || !dev || skb_queue_empty(&priv->tx_queue)))
		return;

	/* There used to be a check here to see if the SKB was on the
	 * TX queue or not.  This can never happen because all SKBs we
	 * see here successfully went through p54_assign_address()
	 * which means the SKB is on the ->tx_queue.
	 */

	spin_lock_irqsave(&priv->tx_queue.lock, flags);
	info = IEEE80211_SKB_CB(skb);
	range = (void *)info->rate_driver_data;
	if (!skb_queue_is_first(&priv->tx_queue, skb)) {
		struct ieee80211_tx_info *ni;
		struct p54_tx_info *mr;

		ni = IEEE80211_SKB_CB(skb_queue_prev(&priv->tx_queue, skb));
		mr = (struct p54_tx_info *)ni->rate_driver_data;
	}
	if (!skb_queue_is_last(&priv->tx_queue, skb)) {
		struct ieee80211_tx_info *ni;
		struct p54_tx_info *mr;

		ni = IEEE80211_SKB_CB(skb_queue_next(&priv->tx_queue, skb));
		mr = (struct p54_tx_info *)ni->rate_driver_data;
	}
	__skb_unlink(skb, &priv->tx_queue);
	spin_unlock_irqrestore(&priv->tx_queue.lock, flags);
	dev_kfree_skb_any(skb);
	p54_wake_free_queues(dev);
}
EXPORT_SYMBOL_GPL(p54_free_skb);

static struct sk_buff *p54_find_tx_entry(struct ieee80211_hw *dev,
					   __le32 req_id)
{
	struct p54_common *priv = dev->priv;
	struct sk_buff *entry;
	unsigned long flags;

	spin_lock_irqsave(&priv->tx_queue.lock, flags);
	skb_queue_walk(&priv->tx_queue, entry) {
		struct p54_hdr *hdr = (struct p54_hdr *) entry->data;

		if (hdr->req_id == req_id) {
			spin_unlock_irqrestore(&priv->tx_queue.lock, flags);
			return entry;
		}
	}
	spin_unlock_irqrestore(&priv->tx_queue.lock, flags);
	return NULL;
}

static void p54_rx_frame_sent(struct ieee80211_hw *dev, struct sk_buff *skb)
{
	struct p54_common *priv = dev->priv;
	struct p54_hdr *hdr = (struct p54_hdr *) skb->data;
	struct p54_frame_sent *payload = (struct p54_frame_sent *) hdr->data;
	struct sk_buff *entry;
	u32 addr = le32_to_cpu(hdr->req_id) - priv->headroom;
	struct p54_tx_info *range = NULL;
	unsigned long flags;
	int count, idx;

	spin_lock_irqsave(&priv->tx_queue.lock, flags);
	skb_queue_walk(&priv->tx_queue, entry) {
		struct ieee80211_tx_info *info = IEEE80211_SKB_CB(entry);
		struct p54_hdr *entry_hdr;
		struct p54_tx_data *entry_data;
		unsigned int pad = 0, frame_len;

		range = (void *)info->rate_driver_data;
<<<<<<< HEAD
		if (range->start_addr != addr)
=======
		if (range->start_addr != addr) {
			entry = entry->next;
>>>>>>> 80ffb3cc
			continue;

		if (!skb_queue_is_last(&priv->tx_queue, entry)) {
			struct ieee80211_tx_info *ni;
			struct p54_tx_info *mr;

			ni = IEEE80211_SKB_CB(skb_queue_next(&priv->tx_queue,
							     entry));
			mr = (struct p54_tx_info *)ni->rate_driver_data;
		}

		__skb_unlink(entry, &priv->tx_queue);

		frame_len = entry->len;
		entry_hdr = (struct p54_hdr *) entry->data;
		entry_data = (struct p54_tx_data *) entry_hdr->data;
		if (priv->tx_stats[entry_data->hw_queue].len)
			priv->tx_stats[entry_data->hw_queue].len--;
		priv->stats.dot11ACKFailureCount += payload->tries - 1;
		spin_unlock_irqrestore(&priv->tx_queue.lock, flags);

		/*
		 * Frames in P54_QUEUE_FWSCAN and P54_QUEUE_BEACON are
		 * generated by the driver. Therefore tx_status is bogus
		 * and we don't want to confuse the mac80211 stack.
		 */
		if (unlikely(entry_data->hw_queue < P54_QUEUE_FWSCAN)) {
			if (entry_data->hw_queue == P54_QUEUE_BEACON)
				priv->cached_beacon = NULL;

			kfree_skb(entry);
			goto out;
		}

		/*
		 * Clear manually, ieee80211_tx_info_clear_status would
		 * clear the counts too and we need them.
		 */
		memset(&info->status.ampdu_ack_len, 0,
		       sizeof(struct ieee80211_tx_info) -
		       offsetof(struct ieee80211_tx_info, status.ampdu_ack_len));
		BUILD_BUG_ON(offsetof(struct ieee80211_tx_info,
				      status.ampdu_ack_len) != 23);

		if (entry_hdr->flags & cpu_to_le16(P54_HDR_FLAG_DATA_ALIGN))
			pad = entry_data->align[0];

		/* walk through the rates array and adjust the counts */
		count = payload->tries;
		for (idx = 0; idx < 4; idx++) {
			if (count >= info->status.rates[idx].count) {
				count -= info->status.rates[idx].count;
			} else if (count > 0) {
				info->status.rates[idx].count = count;
				count = 0;
			} else {
				info->status.rates[idx].idx = -1;
				info->status.rates[idx].count = 0;
			}
		}

		if (!(info->flags & IEEE80211_TX_CTL_NO_ACK) &&
		     (!payload->status))
			info->flags |= IEEE80211_TX_STAT_ACK;
		if (payload->status & P54_TX_PSM_CANCELLED)
			info->flags |= IEEE80211_TX_STAT_TX_FILTERED;
		info->status.ack_signal = p54_rssi_to_dbm(dev,
				(int)payload->ack_rssi);

		/* Undo all changes to the frame. */
		switch (entry_data->key_type) {
		case P54_CRYPTO_TKIPMICHAEL: {
			u8 *iv = (u8 *)(entry_data->align + pad +
					entry_data->crypt_offset);

			/* Restore the original TKIP IV. */
			iv[2] = iv[0];
			iv[0] = iv[1];
			iv[1] = (iv[0] | 0x20) & 0x7f;	/* WEPSeed - 8.3.2.2 */

			frame_len -= 12; /* remove TKIP_MMIC + TKIP_ICV */
			break;
			}
		case P54_CRYPTO_AESCCMP:
			frame_len -= 8; /* remove CCMP_MIC */
			break;
		case P54_CRYPTO_WEP:
			frame_len -= 4; /* remove WEP_ICV */
			break;
		}
		skb_trim(entry, frame_len);
		skb_pull(entry, sizeof(*hdr) + pad + sizeof(*entry_data));
		ieee80211_tx_status_irqsafe(dev, entry);
		goto out;
	}
	spin_unlock_irqrestore(&priv->tx_queue.lock, flags);

out:
	p54_wake_free_queues(dev);
}

static void p54_rx_eeprom_readback(struct ieee80211_hw *dev,
				   struct sk_buff *skb)
{
	struct p54_hdr *hdr = (struct p54_hdr *) skb->data;
	struct p54_eeprom_lm86 *eeprom = (struct p54_eeprom_lm86 *) hdr->data;
	struct p54_common *priv = dev->priv;

	if (!priv->eeprom)
		return ;

	if (priv->fw_var >= 0x509) {
		memcpy(priv->eeprom, eeprom->v2.data,
		       le16_to_cpu(eeprom->v2.len));
	} else {
		memcpy(priv->eeprom, eeprom->v1.data,
		       le16_to_cpu(eeprom->v1.len));
	}

	complete(&priv->eeprom_comp);
}

static void p54_rx_stats(struct ieee80211_hw *dev, struct sk_buff *skb)
{
	struct p54_common *priv = dev->priv;
	struct p54_hdr *hdr = (struct p54_hdr *) skb->data;
	struct p54_statistics *stats = (struct p54_statistics *) hdr->data;
	u32 tsf32;

	if (unlikely(priv->mode == NL80211_IFTYPE_UNSPECIFIED))
		return ;

	tsf32 = le32_to_cpu(stats->tsf32);
	if (tsf32 < priv->tsf_low32)
		priv->tsf_high32++;
	priv->tsf_low32 = tsf32;

	priv->stats.dot11RTSFailureCount = le32_to_cpu(stats->rts_fail);
	priv->stats.dot11RTSSuccessCount = le32_to_cpu(stats->rts_success);
	priv->stats.dot11FCSErrorCount = le32_to_cpu(stats->rx_bad_fcs);

	priv->noise = p54_rssi_to_dbm(dev, le32_to_cpu(stats->noise));

	p54_free_skb(dev, p54_find_tx_entry(dev, hdr->req_id));
}

static void p54_rx_trap(struct ieee80211_hw *dev, struct sk_buff *skb)
{
	struct p54_common *priv = dev->priv;
	struct p54_hdr *hdr = (struct p54_hdr *) skb->data;
	struct p54_trap *trap = (struct p54_trap *) hdr->data;
	u16 event = le16_to_cpu(trap->event);
	u16 freq = le16_to_cpu(trap->frequency);

	switch (event) {
	case P54_TRAP_BEACON_TX:
		break;
	case P54_TRAP_RADAR:
		printk(KERN_INFO "%s: radar (freq:%d MHz)\n",
			wiphy_name(dev->wiphy), freq);
		break;
	case P54_TRAP_NO_BEACON:
		if (priv->vif)
			ieee80211_beacon_loss(priv->vif);
		break;
	case P54_TRAP_SCAN:
		break;
	case P54_TRAP_TBTT:
		break;
	case P54_TRAP_TIMER:
		break;
	default:
		printk(KERN_INFO "%s: received event:%x freq:%d\n",
		       wiphy_name(dev->wiphy), event, freq);
		break;
	}
}

static int p54_rx_control(struct ieee80211_hw *dev, struct sk_buff *skb)
{
	struct p54_hdr *hdr = (struct p54_hdr *) skb->data;

	switch (le16_to_cpu(hdr->type)) {
	case P54_CONTROL_TYPE_TXDONE:
		p54_rx_frame_sent(dev, skb);
		break;
	case P54_CONTROL_TYPE_TRAP:
		p54_rx_trap(dev, skb);
		break;
	case P54_CONTROL_TYPE_BBP:
		break;
	case P54_CONTROL_TYPE_STAT_READBACK:
		p54_rx_stats(dev, skb);
		break;
	case P54_CONTROL_TYPE_EEPROM_READBACK:
		p54_rx_eeprom_readback(dev, skb);
		break;
	default:
		printk(KERN_DEBUG "%s: not handling 0x%02x type control frame\n",
		       wiphy_name(dev->wiphy), le16_to_cpu(hdr->type));
		break;
	}

	return 0;
}

/* returns zero if skb can be reused */
int p54_rx(struct ieee80211_hw *dev, struct sk_buff *skb)
{
	u16 type = le16_to_cpu(*((__le16 *)skb->data));

	if (type & P54_HDR_FLAG_CONTROL)
		return p54_rx_control(dev, skb);
	else
		return p54_rx_data(dev, skb);
}
EXPORT_SYMBOL_GPL(p54_rx);

/*
 * So, the firmware is somewhat stupid and doesn't know what places in its
 * memory incoming data should go to. By poking around in the firmware, we
 * can find some unused memory to upload our packets to. However, data that we
 * want the card to TX needs to stay intact until the card has told us that
 * it is done with it. This function finds empty places we can upload to and
 * marks allocated areas as reserved if necessary. p54_rx_frame_sent or
 * p54_free_skb frees allocated areas.
 */
static int p54_assign_address(struct ieee80211_hw *dev, struct sk_buff *skb,
			       struct p54_hdr *data, u32 len)
{
	struct p54_common *priv = dev->priv;
	struct sk_buff *entry;
	struct sk_buff *target_skb = NULL;
	struct ieee80211_tx_info *info;
	struct p54_tx_info *range;
	u32 last_addr = priv->rx_start;
	u32 largest_hole = 0;
	u32 target_addr = priv->rx_start;
	unsigned long flags;
	unsigned int left;
	len = (len + priv->headroom + priv->tailroom + 3) & ~0x3;

	if (!skb)
		return -EINVAL;

	spin_lock_irqsave(&priv->tx_queue.lock, flags);

	left = skb_queue_len(&priv->tx_queue);
	if (unlikely(left >= 28)) {
		/*
		 * The tx_queue is nearly full!
		 * We have throttle normal data traffic, because we must
		 * have a few spare slots for control frames left.
		 */
		ieee80211_stop_queues(dev);
		queue_delayed_work(dev->workqueue, &priv->work,
				   msecs_to_jiffies(P54_TX_TIMEOUT));

		if (unlikely(left == 32)) {
			/*
			 * The tx_queue is now really full.
			 *
			 * TODO: check if the device has crashed and reset it.
			 */
			spin_unlock_irqrestore(&priv->tx_queue.lock, flags);
			return -ENOSPC;
		}
	}

	skb_queue_walk(&priv->tx_queue, entry) {
		u32 hole_size;
		info = IEEE80211_SKB_CB(entry);
		range = (void *)info->rate_driver_data;
		hole_size = range->start_addr - last_addr;
		if (!target_skb && hole_size >= len) {
			target_skb = skb_queue_prev(&priv->tx_queue, entry);
			hole_size -= len;
			target_addr = last_addr;
		}
		largest_hole = max(largest_hole, hole_size);
		last_addr = range->end_addr;
	}
	if (!target_skb && priv->rx_end - last_addr >= len) {
		target_skb = skb_peek_tail(&priv->tx_queue);
		largest_hole = max(largest_hole, priv->rx_end - last_addr - len);
		if (!skb_queue_empty(&priv->tx_queue)) {
			info = IEEE80211_SKB_CB(target_skb);
			range = (void *)info->rate_driver_data;
			target_addr = range->end_addr;
		}
	} else
		largest_hole = max(largest_hole, priv->rx_end - last_addr);

	if (!target_skb) {
		spin_unlock_irqrestore(&priv->tx_queue.lock, flags);
		ieee80211_stop_queues(dev);
		return -ENOSPC;
	}

	info = IEEE80211_SKB_CB(skb);
	range = (void *)info->rate_driver_data;
	range->start_addr = target_addr;
	range->end_addr = target_addr + len;
	__skb_queue_after(&priv->tx_queue, target_skb, skb);
	spin_unlock_irqrestore(&priv->tx_queue.lock, flags);

	if (largest_hole < priv->headroom + sizeof(struct p54_hdr) +
			   48 + IEEE80211_MAX_RTS_THRESHOLD + priv->tailroom)
		ieee80211_stop_queues(dev);

	data->req_id = cpu_to_le32(target_addr + priv->headroom);
	return 0;
}

static struct sk_buff *p54_alloc_skb(struct ieee80211_hw *dev, u16 hdr_flags,
				     u16 payload_len, u16 type, gfp_t memflags)
{
	struct p54_common *priv = dev->priv;
	struct p54_hdr *hdr;
	struct sk_buff *skb;
	size_t frame_len = sizeof(*hdr) + payload_len;

	if (frame_len > P54_MAX_CTRL_FRAME_LEN)
		return NULL;

	skb = __dev_alloc_skb(priv->tx_hdr_len + frame_len, memflags);
	if (!skb)
		return NULL;
	skb_reserve(skb, priv->tx_hdr_len);

	hdr = (struct p54_hdr *) skb_put(skb, sizeof(*hdr));
	hdr->flags = cpu_to_le16(hdr_flags);
	hdr->len = cpu_to_le16(payload_len);
	hdr->type = cpu_to_le16(type);
	hdr->tries = hdr->rts_tries = 0;

	if (p54_assign_address(dev, skb, hdr, frame_len)) {
		kfree_skb(skb);
		return NULL;
	}
	return skb;
}

int p54_read_eeprom(struct ieee80211_hw *dev)
{
	struct p54_common *priv = dev->priv;
	struct p54_eeprom_lm86 *eeprom_hdr;
	struct sk_buff *skb;
	size_t eeprom_size = 0x2020, offset = 0, blocksize, maxblocksize;
	int ret = -ENOMEM;
	void *eeprom = NULL;

	maxblocksize = EEPROM_READBACK_LEN;
	if (priv->fw_var >= 0x509)
		maxblocksize -= 0xc;
	else
		maxblocksize -= 0x4;

	skb = p54_alloc_skb(dev, P54_HDR_FLAG_CONTROL, sizeof(*eeprom_hdr) +
			    maxblocksize, P54_CONTROL_TYPE_EEPROM_READBACK,
			    GFP_KERNEL);
	if (!skb)
		goto free;
	priv->eeprom = kzalloc(EEPROM_READBACK_LEN, GFP_KERNEL);
	if (!priv->eeprom)
		goto free;
	eeprom = kzalloc(eeprom_size, GFP_KERNEL);
	if (!eeprom)
		goto free;

	eeprom_hdr = (struct p54_eeprom_lm86 *) skb_put(skb,
		     sizeof(*eeprom_hdr) + maxblocksize);

	while (eeprom_size) {
		blocksize = min(eeprom_size, maxblocksize);
		if (priv->fw_var < 0x509) {
			eeprom_hdr->v1.offset = cpu_to_le16(offset);
			eeprom_hdr->v1.len = cpu_to_le16(blocksize);
		} else {
			eeprom_hdr->v2.offset = cpu_to_le32(offset);
			eeprom_hdr->v2.len = cpu_to_le16(blocksize);
			eeprom_hdr->v2.magic2 = 0xf;
			memcpy(eeprom_hdr->v2.magic, (const char *)"LOCK", 4);
		}
		priv->tx(dev, skb);

		if (!wait_for_completion_interruptible_timeout(&priv->eeprom_comp, HZ)) {
			printk(KERN_ERR "%s: device does not respond!\n",
				wiphy_name(dev->wiphy));
			ret = -EBUSY;
			goto free;
	        }

		memcpy(eeprom + offset, priv->eeprom, blocksize);
		offset += blocksize;
		eeprom_size -= blocksize;
	}

	ret = p54_parse_eeprom(dev, eeprom, offset);
free:
	kfree(priv->eeprom);
	priv->eeprom = NULL;
	p54_free_skb(dev, skb);
	kfree(eeprom);

	return ret;
}
EXPORT_SYMBOL_GPL(p54_read_eeprom);

static int p54_set_tim(struct ieee80211_hw *dev, struct ieee80211_sta *sta,
		bool set)
{
	struct p54_common *priv = dev->priv;
	struct sk_buff *skb;
	struct p54_tim *tim;

	skb = p54_alloc_skb(dev, P54_HDR_FLAG_CONTROL_OPSET, sizeof(*tim),
			    P54_CONTROL_TYPE_TIM, GFP_ATOMIC);
	if (!skb)
		return -ENOMEM;

	tim = (struct p54_tim *) skb_put(skb, sizeof(*tim));
	tim->count = 1;
	tim->entry[0] = cpu_to_le16(set ? (sta->aid | 0x8000) : sta->aid);
	priv->tx(dev, skb);
	return 0;
}

static int p54_sta_unlock(struct ieee80211_hw *dev, u8 *addr)
{
	struct p54_common *priv = dev->priv;
	struct sk_buff *skb;
	struct p54_sta_unlock *sta;

	skb = p54_alloc_skb(dev, P54_HDR_FLAG_CONTROL_OPSET, sizeof(*sta),
			    P54_CONTROL_TYPE_PSM_STA_UNLOCK, GFP_ATOMIC);
	if (!skb)
		return -ENOMEM;

	sta = (struct p54_sta_unlock *)skb_put(skb, sizeof(*sta));
	memcpy(sta->addr, addr, ETH_ALEN);
	priv->tx(dev, skb);
	return 0;
}

static void p54_sta_notify(struct ieee80211_hw *dev, struct ieee80211_vif *vif,
			      enum sta_notify_cmd notify_cmd,
			      struct ieee80211_sta *sta)
{
	switch (notify_cmd) {
	case STA_NOTIFY_ADD:
	case STA_NOTIFY_REMOVE:
		/*
		 * Notify the firmware that we don't want or we don't
		 * need to buffer frames for this station anymore.
		 */

		p54_sta_unlock(dev, sta->addr);
		break;
	case STA_NOTIFY_AWAKE:
		/* update the firmware's filter table */
		p54_sta_unlock(dev, sta->addr);
		break;
	default:
		break;
	}
}

static int p54_tx_cancel(struct ieee80211_hw *dev, struct sk_buff *entry)
{
	struct p54_common *priv = dev->priv;
	struct sk_buff *skb;
	struct p54_hdr *hdr;
	struct p54_txcancel *cancel;

	skb = p54_alloc_skb(dev, P54_HDR_FLAG_CONTROL_OPSET, sizeof(*cancel),
			    P54_CONTROL_TYPE_TXCANCEL, GFP_ATOMIC);
	if (!skb)
		return -ENOMEM;

	hdr = (void *)entry->data;
	cancel = (struct p54_txcancel *)skb_put(skb, sizeof(*cancel));
	cancel->req_id = hdr->req_id;
	priv->tx(dev, skb);
	return 0;
}

static int p54_tx_fill(struct ieee80211_hw *dev, struct sk_buff *skb,
		struct ieee80211_tx_info *info, u8 *queue, size_t *extra_len,
		u16 *flags, u16 *aid)
{
	struct ieee80211_hdr *hdr = (struct ieee80211_hdr *)skb->data;
	struct p54_common *priv = dev->priv;
	int ret = 1;

	switch (priv->mode) {
	case NL80211_IFTYPE_MONITOR:
		/*
		 * We have to set P54_HDR_FLAG_DATA_OUT_PROMISC for
		 * every frame in promiscuous/monitor mode.
		 * see STSW45x0C LMAC API - page 12.
		 */
		*aid = 0;
		*flags = P54_HDR_FLAG_DATA_OUT_PROMISC;
		*queue += P54_QUEUE_DATA;
		break;
	case NL80211_IFTYPE_STATION:
		*aid = 1;
		if (unlikely(ieee80211_is_mgmt(hdr->frame_control))) {
			*queue = P54_QUEUE_MGMT;
			ret = 0;
		} else
			*queue += P54_QUEUE_DATA;
		break;
	case NL80211_IFTYPE_AP:
	case NL80211_IFTYPE_ADHOC:
	case NL80211_IFTYPE_MESH_POINT:
		if (info->flags & IEEE80211_TX_CTL_SEND_AFTER_DTIM) {
			*aid = 0;
			*queue = P54_QUEUE_CAB;
			return 0;
		}

		if (unlikely(ieee80211_is_mgmt(hdr->frame_control))) {
			if (ieee80211_is_probe_resp(hdr->frame_control)) {
				*aid = 0;
				*queue = P54_QUEUE_MGMT;
				*flags = P54_HDR_FLAG_DATA_OUT_TIMESTAMP |
					 P54_HDR_FLAG_DATA_OUT_NOCANCEL;
				return 0;
			} else if (ieee80211_is_beacon(hdr->frame_control)) {
				*aid = 0;

				if (info->flags & IEEE80211_TX_CTL_INJECTED) {
					/*
					 * Injecting beacons on top of a AP is
					 * not a good idea... nevertheless,
					 * it should be doable.
					 */

					*queue += P54_QUEUE_DATA;
					return 1;
				}

				*flags = P54_HDR_FLAG_DATA_OUT_TIMESTAMP;
				*queue = P54_QUEUE_BEACON;
				*extra_len = IEEE80211_MAX_TIM_LEN;
				return 0;
			} else {
				*queue = P54_QUEUE_MGMT;
				ret = 0;
			}
		} else
			*queue += P54_QUEUE_DATA;

		if (info->control.sta)
			*aid = info->control.sta->aid;

		if (info->flags & IEEE80211_TX_CTL_CLEAR_PS_FILT)
			*flags |= P54_HDR_FLAG_DATA_OUT_NOCANCEL;
		break;
	}
	return ret;
}

static u8 p54_convert_algo(enum ieee80211_key_alg alg)
{
	switch (alg) {
	case ALG_WEP:
		return P54_CRYPTO_WEP;
	case ALG_TKIP:
		return P54_CRYPTO_TKIPMICHAEL;
	case ALG_CCMP:
		return P54_CRYPTO_AESCCMP;
	default:
		return 0;
	}
}

static int p54_tx(struct ieee80211_hw *dev, struct sk_buff *skb)
{
	struct ieee80211_tx_info *info = IEEE80211_SKB_CB(skb);
	struct ieee80211_tx_queue_stats *current_queue;
	struct p54_common *priv = dev->priv;
	struct p54_hdr *hdr;
	struct p54_tx_data *txhdr;
	size_t padding, len, tim_len = 0;
	int i, j, ridx, ret;
	u16 hdr_flags = 0, aid = 0;
	u8 rate, queue, crypt_offset = 0;
	u8 cts_rate = 0x20;
	u8 rc_flags;
	u8 calculated_tries[4];
	u8 nrates = 0, nremaining = 8;

	queue = skb_get_queue_mapping(skb);

	ret = p54_tx_fill(dev, skb, info, &queue, &tim_len, &hdr_flags, &aid);
	current_queue = &priv->tx_stats[queue];
	if (unlikely((current_queue->len > current_queue->limit) && ret))
		return NETDEV_TX_BUSY;
	current_queue->len++;
	current_queue->count++;
	if ((current_queue->len == current_queue->limit) && ret)
		ieee80211_stop_queue(dev, skb_get_queue_mapping(skb));

	padding = (unsigned long)(skb->data - (sizeof(*hdr) + sizeof(*txhdr))) & 3;
	len = skb->len;

	if (info->control.hw_key) {
		crypt_offset = ieee80211_get_hdrlen_from_skb(skb);
		if (info->control.hw_key->alg == ALG_TKIP) {
			u8 *iv = (u8 *)(skb->data + crypt_offset);
			/*
			 * The firmware excepts that the IV has to have
			 * this special format
			 */
			iv[1] = iv[0];
			iv[0] = iv[2];
			iv[2] = 0;
		}
	}

	txhdr = (struct p54_tx_data *) skb_push(skb, sizeof(*txhdr) + padding);
	hdr = (struct p54_hdr *) skb_push(skb, sizeof(*hdr));

	if (padding)
		hdr_flags |= P54_HDR_FLAG_DATA_ALIGN;
	hdr->type = cpu_to_le16(aid);
	hdr->rts_tries = info->control.rates[0].count;

	/*
	 * we register the rates in perfect order, and
	 * RTS/CTS won't happen on 5 GHz
	 */
	cts_rate = info->control.rts_cts_rate_idx;

	memset(&txhdr->rateset, 0, sizeof(txhdr->rateset));

	/* see how many rates got used */
	for (i = 0; i < 4; i++) {
		if (info->control.rates[i].idx < 0)
			break;
		nrates++;
	}

	/* limit tries to 8/nrates per rate */
	for (i = 0; i < nrates; i++) {
		/*
		 * The magic expression here is equivalent to 8/nrates for
		 * all values that matter, but avoids division and jumps.
		 * Note that nrates can only take the values 1 through 4.
		 */
		calculated_tries[i] = min_t(int, ((15 >> nrates) | 1) + 1,
						 info->control.rates[i].count);
		nremaining -= calculated_tries[i];
	}

	/* if there are tries left, distribute from back to front */
	for (i = nrates - 1; nremaining > 0 && i >= 0; i--) {
		int tmp = info->control.rates[i].count - calculated_tries[i];

		if (tmp <= 0)
			continue;
		/* RC requested more tries at this rate */

		tmp = min_t(int, tmp, nremaining);
		calculated_tries[i] += tmp;
		nremaining -= tmp;
	}

	ridx = 0;
	for (i = 0; i < nrates && ridx < 8; i++) {
		/* we register the rates in perfect order */
		rate = info->control.rates[i].idx;
		if (info->band == IEEE80211_BAND_5GHZ)
			rate += 4;

		/* store the count we actually calculated for TX status */
		info->control.rates[i].count = calculated_tries[i];

		rc_flags = info->control.rates[i].flags;
		if (rc_flags & IEEE80211_TX_RC_USE_SHORT_PREAMBLE) {
			rate |= 0x10;
			cts_rate |= 0x10;
		}
		if (rc_flags & IEEE80211_TX_RC_USE_RTS_CTS)
			rate |= 0x40;
		else if (rc_flags & IEEE80211_TX_RC_USE_CTS_PROTECT)
			rate |= 0x20;
		for (j = 0; j < calculated_tries[i] && ridx < 8; j++) {
			txhdr->rateset[ridx] = rate;
			ridx++;
		}
	}

	if (info->flags & IEEE80211_TX_CTL_ASSIGN_SEQ)
		hdr_flags |= P54_HDR_FLAG_DATA_OUT_SEQNR;

	/* TODO: enable bursting */
	hdr->flags = cpu_to_le16(hdr_flags);
	hdr->tries = ridx;
	txhdr->rts_rate_idx = 0;
	if (info->control.hw_key) {
		txhdr->key_type = p54_convert_algo(info->control.hw_key->alg);
		txhdr->key_len = min((u8)16, info->control.hw_key->keylen);
		memcpy(txhdr->key, info->control.hw_key->key, txhdr->key_len);
		if (info->control.hw_key->alg == ALG_TKIP) {
			if (unlikely(skb_tailroom(skb) < 12))
				goto err;
			/* reserve space for the MIC key */
			len += 8;
			memcpy(skb_put(skb, 8), &(info->control.hw_key->key
				[NL80211_TKIP_DATA_OFFSET_TX_MIC_KEY]), 8);
		}
		/* reserve some space for ICV */
		len += info->control.hw_key->icv_len;
		memset(skb_put(skb, info->control.hw_key->icv_len), 0,
		       info->control.hw_key->icv_len);
	} else {
		txhdr->key_type = 0;
		txhdr->key_len = 0;
	}
	txhdr->crypt_offset = crypt_offset;
	txhdr->hw_queue = queue;
	txhdr->backlog = current_queue->len;
	memset(txhdr->durations, 0, sizeof(txhdr->durations));
	txhdr->tx_antenna = ((info->antenna_sel_tx == 0) ?
		2 : info->antenna_sel_tx - 1) & priv->tx_diversity_mask;
	if (priv->rxhw == PDR_SYNTH_FRONTEND_LONGBOW) {
		txhdr->longbow.cts_rate = cts_rate;
		txhdr->longbow.output_power = cpu_to_le16(priv->output_power);
	} else {
		txhdr->normal.output_power = priv->output_power;
		txhdr->normal.cts_rate = cts_rate;
	}
	if (padding)
		txhdr->align[0] = padding;

	hdr->len = cpu_to_le16(len);
	/* modifies skb->cb and with it info, so must be last! */
	if (unlikely(p54_assign_address(dev, skb, hdr, skb->len + tim_len)))
		goto err;
	priv->tx(dev, skb);

	queue_delayed_work(dev->workqueue, &priv->work,
			   msecs_to_jiffies(P54_TX_FRAME_LIFETIME));

	return NETDEV_TX_OK;

 err:
	skb_pull(skb, sizeof(*hdr) + sizeof(*txhdr) + padding);
	current_queue->len--;
	current_queue->count--;
	return NETDEV_TX_BUSY;
}

static int p54_setup_mac(struct ieee80211_hw *dev)
{
	struct p54_common *priv = dev->priv;
	struct sk_buff *skb;
	struct p54_setup_mac *setup;
	u16 mode;

	skb = p54_alloc_skb(dev, P54_HDR_FLAG_CONTROL_OPSET, sizeof(*setup),
			    P54_CONTROL_TYPE_SETUP, GFP_ATOMIC);
	if (!skb)
		return -ENOMEM;

	setup = (struct p54_setup_mac *) skb_put(skb, sizeof(*setup));
	if (dev->conf.radio_enabled) {
		switch (priv->mode) {
		case NL80211_IFTYPE_STATION:
			mode = P54_FILTER_TYPE_STATION;
			break;
		case NL80211_IFTYPE_AP:
			mode = P54_FILTER_TYPE_AP;
			break;
		case NL80211_IFTYPE_ADHOC:
		case NL80211_IFTYPE_MESH_POINT:
			mode = P54_FILTER_TYPE_IBSS;
			break;
		case NL80211_IFTYPE_MONITOR:
			mode = P54_FILTER_TYPE_PROMISCUOUS;
			break;
		default:
			mode = P54_FILTER_TYPE_HIBERNATE;
			break;
		}

		/*
		 * "TRANSPARENT and PROMISCUOUS are mutually exclusive"
		 * STSW45X0C LMAC API - page 12
		 */
		if (((priv->filter_flags & FIF_PROMISC_IN_BSS) ||
		     (priv->filter_flags & FIF_OTHER_BSS)) &&
		    (mode != P54_FILTER_TYPE_PROMISCUOUS))
			mode |= P54_FILTER_TYPE_TRANSPARENT;
	} else
		mode = P54_FILTER_TYPE_HIBERNATE;

	setup->mac_mode = cpu_to_le16(mode);
	memcpy(setup->mac_addr, priv->mac_addr, ETH_ALEN);
	memcpy(setup->bssid, priv->bssid, ETH_ALEN);
	setup->rx_antenna = 2 & priv->rx_diversity_mask; /* automatic */
	setup->rx_align = 0;
	if (priv->fw_var < 0x500) {
		setup->v1.basic_rate_mask = cpu_to_le32(priv->basic_rate_mask);
		memset(setup->v1.rts_rates, 0, 8);
		setup->v1.rx_addr = cpu_to_le32(priv->rx_end);
		setup->v1.max_rx = cpu_to_le16(priv->rx_mtu);
		setup->v1.rxhw = cpu_to_le16(priv->rxhw);
		setup->v1.wakeup_timer = cpu_to_le16(priv->wakeup_timer);
		setup->v1.unalloc0 = cpu_to_le16(0);
	} else {
		setup->v2.rx_addr = cpu_to_le32(priv->rx_end);
		setup->v2.max_rx = cpu_to_le16(priv->rx_mtu);
		setup->v2.rxhw = cpu_to_le16(priv->rxhw);
		setup->v2.timer = cpu_to_le16(priv->wakeup_timer);
		setup->v2.truncate = cpu_to_le16(48896);
		setup->v2.basic_rate_mask = cpu_to_le32(priv->basic_rate_mask);
		setup->v2.sbss_offset = 0;
		setup->v2.mcast_window = 0;
		setup->v2.rx_rssi_threshold = 0;
		setup->v2.rx_ed_threshold = 0;
		setup->v2.ref_clock = cpu_to_le32(644245094);
		setup->v2.lpf_bandwidth = cpu_to_le16(65535);
		setup->v2.osc_start_delay = cpu_to_le16(65535);
	}
	priv->tx(dev, skb);
	return 0;
}

static int p54_scan(struct ieee80211_hw *dev, u16 mode, u16 dwell)
{
	struct p54_common *priv = dev->priv;
	struct sk_buff *skb;
	struct p54_hdr *hdr;
	struct p54_scan_head *head;
	struct p54_iq_autocal_entry *iq_autocal;
	union p54_scan_body_union *body;
	struct p54_scan_tail_rate *rate;
	struct pda_rssi_cal_entry *rssi;
	unsigned int i;
	void *entry;
	int band = dev->conf.channel->band;
	__le16 freq = cpu_to_le16(dev->conf.channel->center_freq);

	skb = p54_alloc_skb(dev, P54_HDR_FLAG_CONTROL_OPSET, sizeof(*head) +
			    2 + sizeof(*iq_autocal) + sizeof(*body) +
			    sizeof(*rate) + 2 * sizeof(*rssi),
			    P54_CONTROL_TYPE_SCAN, GFP_ATOMIC);
	if (!skb)
		return -ENOMEM;

	head = (struct p54_scan_head *) skb_put(skb, sizeof(*head));
	memset(head->scan_params, 0, sizeof(head->scan_params));
	head->mode = cpu_to_le16(mode);
	head->dwell = cpu_to_le16(dwell);
	head->freq = freq;

	if (priv->rxhw == PDR_SYNTH_FRONTEND_LONGBOW) {
		__le16 *pa_power_points = (__le16 *) skb_put(skb, 2);
		*pa_power_points = cpu_to_le16(0x0c);
	}

	iq_autocal = (void *) skb_put(skb, sizeof(*iq_autocal));
	for (i = 0; i < priv->iq_autocal_len; i++) {
		if (priv->iq_autocal[i].freq != freq)
			continue;

		memcpy(iq_autocal, &priv->iq_autocal[i].params,
		       sizeof(struct p54_iq_autocal_entry));
		break;
	}
	if (i == priv->iq_autocal_len)
		goto err;

	if (priv->rxhw == PDR_SYNTH_FRONTEND_LONGBOW)
		body = (void *) skb_put(skb, sizeof(body->longbow));
	else
		body = (void *) skb_put(skb, sizeof(body->normal));

	for (i = 0; i < priv->output_limit->entries; i++) {
		__le16 *entry_freq = (void *) (priv->output_limit->data +
				     priv->output_limit->entry_size * i);

		if (*entry_freq != freq)
			continue;

		if (priv->rxhw == PDR_SYNTH_FRONTEND_LONGBOW) {
			memcpy(&body->longbow.power_limits,
			       (void *) entry_freq + sizeof(__le16),
			       priv->output_limit->entry_size);
		} else {
			struct pda_channel_output_limit *limits =
			       (void *) entry_freq;

			body->normal.val_barker = 0x38;
			body->normal.val_bpsk = body->normal.dup_bpsk =
				limits->val_bpsk;
			body->normal.val_qpsk = body->normal.dup_qpsk =
				limits->val_qpsk;
			body->normal.val_16qam = body->normal.dup_16qam =
				limits->val_16qam;
			body->normal.val_64qam = body->normal.dup_64qam =
				limits->val_64qam;
		}
		break;
	}
	if (i == priv->output_limit->entries)
		goto err;

	entry = (void *)(priv->curve_data->data + priv->curve_data->offset);
	for (i = 0; i < priv->curve_data->entries; i++) {
		if (*((__le16 *)entry) != freq) {
			entry += priv->curve_data->entry_size;
			continue;
		}

		if (priv->rxhw == PDR_SYNTH_FRONTEND_LONGBOW) {
			memcpy(&body->longbow.curve_data,
				(void *) entry + sizeof(__le16),
				priv->curve_data->entry_size);
		} else {
			struct p54_scan_body *chan = &body->normal;
			struct pda_pa_curve_data *curve_data =
				(void *) priv->curve_data->data;

			entry += sizeof(__le16);
			chan->pa_points_per_curve = 8;
			memset(chan->curve_data, 0, sizeof(*chan->curve_data));
			memcpy(chan->curve_data, entry,
			       sizeof(struct p54_pa_curve_data_sample) *
			       min((u8)8, curve_data->points_per_channel));
		}
		break;
	}
	if (i == priv->curve_data->entries)
		goto err;

	if ((priv->fw_var >= 0x500) && (priv->fw_var < 0x509)) {
		rate = (void *) skb_put(skb, sizeof(*rate));
		rate->basic_rate_mask = cpu_to_le32(priv->basic_rate_mask);
		for (i = 0; i < sizeof(rate->rts_rates); i++)
			rate->rts_rates[i] = i;
	}

	rssi = (struct pda_rssi_cal_entry *) skb_put(skb, sizeof(*rssi));
	rssi->mul = cpu_to_le16(priv->rssical_db[band].mul);
	rssi->add = cpu_to_le16(priv->rssical_db[band].add);
	if (priv->rxhw == PDR_SYNTH_FRONTEND_LONGBOW) {
		/* Longbow frontend needs ever more */
		rssi = (void *) skb_put(skb, sizeof(*rssi));
		rssi->mul = cpu_to_le16(priv->rssical_db[band].longbow_unkn);
		rssi->add = cpu_to_le16(priv->rssical_db[band].longbow_unk2);
	}

	if (priv->fw_var >= 0x509) {
		rate = (void *) skb_put(skb, sizeof(*rate));
		rate->basic_rate_mask = cpu_to_le32(priv->basic_rate_mask);
		for (i = 0; i < sizeof(rate->rts_rates); i++)
			rate->rts_rates[i] = i;
	}

	hdr = (struct p54_hdr *) skb->data;
	hdr->len = cpu_to_le16(skb->len - sizeof(*hdr));

	priv->tx(dev, skb);
	return 0;

 err:
	printk(KERN_ERR "%s: frequency change failed\n", wiphy_name(dev->wiphy));
	p54_free_skb(dev, skb);
	return -EINVAL;
}

static int p54_set_leds(struct ieee80211_hw *dev)
{
	struct p54_common *priv = dev->priv;
	struct sk_buff *skb;
	struct p54_led *led;

	skb = p54_alloc_skb(dev, P54_HDR_FLAG_CONTROL_OPSET, sizeof(*led),
			    P54_CONTROL_TYPE_LED, GFP_ATOMIC);
	if (!skb)
		return -ENOMEM;

	led = (struct p54_led *) skb_put(skb, sizeof(*led));
	led->flags = cpu_to_le16(0x0003);
	led->mask[0] = led->mask[1] = cpu_to_le16(priv->softled_state);
	led->delay[0] = cpu_to_le16(1);
	led->delay[1] = cpu_to_le16(0);
	priv->tx(dev, skb);
	return 0;
}

#define P54_SET_QUEUE(queue, ai_fs, cw_min, cw_max, _txop)	\
do {	 							\
	queue.aifs = cpu_to_le16(ai_fs);			\
	queue.cwmin = cpu_to_le16(cw_min);			\
	queue.cwmax = cpu_to_le16(cw_max);			\
	queue.txop = cpu_to_le16(_txop);			\
} while(0)

static int p54_set_edcf(struct ieee80211_hw *dev)
{
	struct p54_common *priv = dev->priv;
	struct sk_buff *skb;
	struct p54_edcf *edcf;

	skb = p54_alloc_skb(dev, P54_HDR_FLAG_CONTROL_OPSET, sizeof(*edcf),
			    P54_CONTROL_TYPE_DCFINIT, GFP_ATOMIC);
	if (!skb)
		return -ENOMEM;

	edcf = (struct p54_edcf *)skb_put(skb, sizeof(*edcf));
	if (priv->use_short_slot) {
		edcf->slottime = 9;
		edcf->sifs = 0x10;
		edcf->eofpad = 0x00;
	} else {
		edcf->slottime = 20;
		edcf->sifs = 0x0a;
		edcf->eofpad = 0x06;
	}
	/* (see prism54/isl_oid.h for further details) */
	edcf->frameburst = cpu_to_le16(0);
	edcf->round_trip_delay = cpu_to_le16(0);
	edcf->flags = 0;
	memset(edcf->mapping, 0, sizeof(edcf->mapping));
	memcpy(edcf->queue, priv->qos_params, sizeof(edcf->queue));
	priv->tx(dev, skb);
	return 0;
}

static int p54_set_ps(struct ieee80211_hw *dev)
{
	struct p54_common *priv = dev->priv;
	struct sk_buff *skb;
	struct p54_psm *psm;
	u16 mode;
	int i;

	if (dev->conf.flags & IEEE80211_CONF_PS)
		mode = P54_PSM | P54_PSM_BEACON_TIMEOUT | P54_PSM_DTIM |
		       P54_PSM_CHECKSUM | P54_PSM_MCBC;
	else
		mode = P54_PSM_CAM;

	skb = p54_alloc_skb(dev, P54_HDR_FLAG_CONTROL_OPSET, sizeof(*psm),
			    P54_CONTROL_TYPE_PSM, GFP_ATOMIC);
	if (!skb)
		return -ENOMEM;

	psm = (struct p54_psm *)skb_put(skb, sizeof(*psm));
	psm->mode = cpu_to_le16(mode);
	psm->aid = cpu_to_le16(priv->aid);
	for (i = 0; i < ARRAY_SIZE(psm->intervals); i++) {
		psm->intervals[i].interval =
			cpu_to_le16(dev->conf.listen_interval);
		psm->intervals[i].periods = cpu_to_le16(1);
	}

	psm->beacon_rssi_skip_max = 200;
	psm->rssi_delta_threshold = 0;
	psm->nr = 10;
	psm->exclude[0] = 0;

	priv->tx(dev, skb);

	return 0;
}

static int p54_beacon_tim(struct sk_buff *skb)
{
	/*
	 * the good excuse for this mess is ... the firmware.
	 * The dummy TIM MUST be at the end of the beacon frame,
	 * because it'll be overwritten!
	 */

	struct ieee80211_mgmt *mgmt = (void *)skb->data;
	u8 *pos, *end;

	if (skb->len <= sizeof(mgmt))
		return -EINVAL;

	pos = (u8 *)mgmt->u.beacon.variable;
	end = skb->data + skb->len;
	while (pos < end) {
		if (pos + 2 + pos[1] > end)
			return -EINVAL;

		if (pos[0] == WLAN_EID_TIM) {
			u8 dtim_len = pos[1];
			u8 dtim_period = pos[3];
			u8 *next = pos + 2 + dtim_len;

			if (dtim_len < 3)
				return -EINVAL;

			memmove(pos, next, end - next);

			if (dtim_len > 3)
				skb_trim(skb, skb->len - (dtim_len - 3));

			pos = end - (dtim_len + 2);

			/* add the dummy at the end */
			pos[0] = WLAN_EID_TIM;
			pos[1] = 3;
			pos[2] = 0;
			pos[3] = dtim_period;
			pos[4] = 0;
			return 0;
		}
		pos += 2 + pos[1];
	}
	return 0;
}

static int p54_beacon_update(struct ieee80211_hw *dev,
			struct ieee80211_vif *vif)
{
	struct p54_common *priv = dev->priv;
	struct sk_buff *beacon;
	int ret;

	if (priv->cached_beacon) {
		p54_tx_cancel(dev, priv->cached_beacon);
		/* wait for the last beacon the be freed */
		msleep(10);
	}

	beacon = ieee80211_beacon_get(dev, vif);
	if (!beacon)
		return -ENOMEM;
	ret = p54_beacon_tim(beacon);
	if (ret)
		return ret;
	ret = p54_tx(dev, beacon);
	if (ret)
		return ret;
	priv->cached_beacon = beacon;
	priv->tsf_high32 = 0;
	priv->tsf_low32 = 0;

	return 0;
}

static int p54_start(struct ieee80211_hw *dev)
{
	struct p54_common *priv = dev->priv;
	int err;

	mutex_lock(&priv->conf_mutex);
	err = priv->open(dev);
	if (err)
		goto out;
	P54_SET_QUEUE(priv->qos_params[0], 0x0002, 0x0003, 0x0007, 47);
	P54_SET_QUEUE(priv->qos_params[1], 0x0002, 0x0007, 0x000f, 94);
	P54_SET_QUEUE(priv->qos_params[2], 0x0003, 0x000f, 0x03ff, 0);
	P54_SET_QUEUE(priv->qos_params[3], 0x0007, 0x000f, 0x03ff, 0);
	err = p54_set_edcf(dev);
	if (err)
		goto out;

	memset(priv->bssid, ~0, ETH_ALEN);
	priv->mode = NL80211_IFTYPE_MONITOR;
	err = p54_setup_mac(dev);
	if (err) {
		priv->mode = NL80211_IFTYPE_UNSPECIFIED;
		goto out;
	}

	queue_delayed_work(dev->workqueue, &priv->work, 0);

	priv->softled_state = 0;
	err = p54_set_leds(dev);

out:
	mutex_unlock(&priv->conf_mutex);
	return err;
}

static void p54_stop(struct ieee80211_hw *dev)
{
	struct p54_common *priv = dev->priv;

	mutex_lock(&priv->conf_mutex);
	priv->mode = NL80211_IFTYPE_UNSPECIFIED;
	priv->softled_state = 0;
	p54_set_leds(dev);

#ifdef CONFIG_P54_LEDS
	cancel_delayed_work_sync(&priv->led_work);
#endif /* CONFIG_P54_LEDS */
	cancel_delayed_work_sync(&priv->work);
	if (priv->cached_beacon)
		p54_tx_cancel(dev, priv->cached_beacon);

	priv->stop(dev);
	skb_queue_purge(&priv->tx_queue);
	priv->cached_beacon = NULL;
	priv->tsf_high32 = priv->tsf_low32 = 0;
	mutex_unlock(&priv->conf_mutex);
}

static int p54_add_interface(struct ieee80211_hw *dev,
			     struct ieee80211_if_init_conf *conf)
{
	struct p54_common *priv = dev->priv;

	mutex_lock(&priv->conf_mutex);
	if (priv->mode != NL80211_IFTYPE_MONITOR) {
		mutex_unlock(&priv->conf_mutex);
		return -EOPNOTSUPP;
	}

	priv->vif = conf->vif;

	switch (conf->type) {
	case NL80211_IFTYPE_STATION:
	case NL80211_IFTYPE_ADHOC:
	case NL80211_IFTYPE_AP:
	case NL80211_IFTYPE_MESH_POINT:
		priv->mode = conf->type;
		break;
	default:
		mutex_unlock(&priv->conf_mutex);
		return -EOPNOTSUPP;
	}

	memcpy(priv->mac_addr, conf->mac_addr, ETH_ALEN);
	p54_setup_mac(dev);
	mutex_unlock(&priv->conf_mutex);
	return 0;
}

static void p54_remove_interface(struct ieee80211_hw *dev,
				 struct ieee80211_if_init_conf *conf)
{
	struct p54_common *priv = dev->priv;

	mutex_lock(&priv->conf_mutex);
	priv->vif = NULL;
	if (priv->cached_beacon)
		p54_tx_cancel(dev, priv->cached_beacon);
	priv->mode = NL80211_IFTYPE_MONITOR;
	memset(priv->mac_addr, 0, ETH_ALEN);
	memset(priv->bssid, 0, ETH_ALEN);
	p54_setup_mac(dev);
	mutex_unlock(&priv->conf_mutex);
}

static int p54_config(struct ieee80211_hw *dev, u32 changed)
{
	int ret = 0;
	struct p54_common *priv = dev->priv;
	struct ieee80211_conf *conf = &dev->conf;

	mutex_lock(&priv->conf_mutex);
	if (changed & IEEE80211_CONF_CHANGE_POWER)
		priv->output_power = conf->power_level << 2;
	if (changed & IEEE80211_CONF_CHANGE_RADIO_ENABLED) {
		ret = p54_setup_mac(dev);
		if (ret)
			goto out;
	}
	if (changed & IEEE80211_CONF_CHANGE_CHANNEL) {
		ret = p54_scan(dev, P54_SCAN_EXIT, 0);
		if (ret)
			goto out;
	}
	if (changed & IEEE80211_CONF_CHANGE_PS) {
		ret = p54_set_ps(dev);
		if (ret)
			goto out;
	}

out:
	mutex_unlock(&priv->conf_mutex);
	return ret;
}

static void p54_configure_filter(struct ieee80211_hw *dev,
				 unsigned int changed_flags,
				 unsigned int *total_flags,
				 int mc_count, struct dev_mc_list *mclist)
{
	struct p54_common *priv = dev->priv;

	*total_flags &= FIF_PROMISC_IN_BSS |
			FIF_OTHER_BSS;

	priv->filter_flags = *total_flags;

	if (changed_flags & (FIF_PROMISC_IN_BSS | FIF_OTHER_BSS))
		p54_setup_mac(dev);
}

static int p54_conf_tx(struct ieee80211_hw *dev, u16 queue,
		       const struct ieee80211_tx_queue_params *params)
{
	struct p54_common *priv = dev->priv;
	int ret;

	mutex_lock(&priv->conf_mutex);
	if ((params) && !(queue > 4)) {
		P54_SET_QUEUE(priv->qos_params[queue], params->aifs,
			params->cw_min, params->cw_max, params->txop);
		ret = p54_set_edcf(dev);
	} else
		ret = -EINVAL;
	mutex_unlock(&priv->conf_mutex);
	return ret;
}

static int p54_init_xbow_synth(struct ieee80211_hw *dev)
{
	struct p54_common *priv = dev->priv;
	struct sk_buff *skb;
	struct p54_xbow_synth *xbow;

	skb = p54_alloc_skb(dev, P54_HDR_FLAG_CONTROL_OPSET, sizeof(*xbow),
			    P54_CONTROL_TYPE_XBOW_SYNTH_CFG, GFP_KERNEL);
	if (!skb)
		return -ENOMEM;

	xbow = (struct p54_xbow_synth *)skb_put(skb, sizeof(*xbow));
	xbow->magic1 = cpu_to_le16(0x1);
	xbow->magic2 = cpu_to_le16(0x2);
	xbow->freq = cpu_to_le16(5390);
	memset(xbow->padding, 0, sizeof(xbow->padding));
	priv->tx(dev, skb);
	return 0;
}

static void p54_work(struct work_struct *work)
{
	struct p54_common *priv = container_of(work, struct p54_common,
					       work.work);
	struct ieee80211_hw *dev = priv->hw;
	struct sk_buff *skb;

	if (unlikely(priv->mode == NL80211_IFTYPE_UNSPECIFIED))
		return ;

	/*
	 * TODO: walk through tx_queue and do the following tasks
	 * 	1. initiate bursts.
	 *      2. cancel stuck frames / reset the device if necessary.
	 */

	skb = p54_alloc_skb(dev, P54_HDR_FLAG_CONTROL,
			    sizeof(struct p54_statistics),
			    P54_CONTROL_TYPE_STAT_READBACK, GFP_KERNEL);
	if (!skb)
		return ;

	priv->tx(dev, skb);
}

static int p54_get_stats(struct ieee80211_hw *dev,
			 struct ieee80211_low_level_stats *stats)
{
	struct p54_common *priv = dev->priv;

	memcpy(stats, &priv->stats, sizeof(*stats));
	return 0;
}

static int p54_get_tx_stats(struct ieee80211_hw *dev,
			    struct ieee80211_tx_queue_stats *stats)
{
	struct p54_common *priv = dev->priv;

	memcpy(stats, &priv->tx_stats[P54_QUEUE_DATA],
	       sizeof(stats[0]) * dev->queues);
	return 0;
}

static void p54_bss_info_changed(struct ieee80211_hw *dev,
				 struct ieee80211_vif *vif,
				 struct ieee80211_bss_conf *info,
				 u32 changed)
{
	struct p54_common *priv = dev->priv;
	int ret;
<<<<<<< HEAD

	mutex_lock(&priv->conf_mutex);
	if (changed & BSS_CHANGED_BSSID) {
		memcpy(priv->bssid, info->bssid, ETH_ALEN);
		ret = p54_setup_mac(dev);
		if (ret)
			goto out;
	}

	if (changed & BSS_CHANGED_BEACON) {
		ret = p54_scan(dev, P54_SCAN_EXIT, 0);
		if (ret)
			goto out;
		ret = p54_setup_mac(dev);
		if (ret)
			goto out;
		ret = p54_beacon_update(dev, vif);
		if (ret)
			goto out;
	}
	/* XXX: this mimics having two callbacks... clean up */
 out:
	mutex_unlock(&priv->conf_mutex);

=======

	mutex_lock(&priv->conf_mutex);
	if (changed & BSS_CHANGED_BSSID) {
		memcpy(priv->bssid, info->bssid, ETH_ALEN);
		ret = p54_setup_mac(dev);
		if (ret)
			goto out;
	}

	if (changed & BSS_CHANGED_BEACON) {
		ret = p54_scan(dev, P54_SCAN_EXIT, 0);
		if (ret)
			goto out;
		ret = p54_setup_mac(dev);
		if (ret)
			goto out;
		ret = p54_beacon_update(dev, vif);
		if (ret)
			goto out;
	}
	/* XXX: this mimics having two callbacks... clean up */
 out:
	mutex_unlock(&priv->conf_mutex);

>>>>>>> 80ffb3cc
	if (changed & (BSS_CHANGED_ERP_SLOT | BSS_CHANGED_BEACON)) {
		priv->use_short_slot = info->use_short_slot;
		p54_set_edcf(dev);
	}
	if (changed & BSS_CHANGED_BASIC_RATES) {
		if (dev->conf.channel->band == IEEE80211_BAND_5GHZ)
			priv->basic_rate_mask = (info->basic_rates << 4);
		else
			priv->basic_rate_mask = info->basic_rates;
		p54_setup_mac(dev);
		if (priv->fw_var >= 0x500)
			p54_scan(dev, P54_SCAN_EXIT, 0);
	}
	if (changed & BSS_CHANGED_ASSOC) {
		if (info->assoc) {
			priv->aid = info->aid;
			priv->wakeup_timer = info->beacon_int *
					     info->dtim_period * 5;
			p54_setup_mac(dev);
		}
	}
}

static int p54_set_key(struct ieee80211_hw *dev, enum set_key_cmd cmd,
		       struct ieee80211_vif *vif, struct ieee80211_sta *sta,
		       struct ieee80211_key_conf *key)
{
	struct p54_common *priv = dev->priv;
	struct sk_buff *skb;
	struct p54_keycache *rxkey;
	int slot, ret = 0;
	u8 algo = 0;

	if (modparam_nohwcrypt)
		return -EOPNOTSUPP;

	mutex_lock(&priv->conf_mutex);
	if (cmd == SET_KEY) {
		switch (key->alg) {
		case ALG_TKIP:
			if (!(priv->privacy_caps & (BR_DESC_PRIV_CAP_MICHAEL |
			      BR_DESC_PRIV_CAP_TKIP))) {
				ret = -EOPNOTSUPP;
				goto out_unlock;
			}
			key->flags |= IEEE80211_KEY_FLAG_GENERATE_IV;
			algo = P54_CRYPTO_TKIPMICHAEL;
			break;
		case ALG_WEP:
			if (!(priv->privacy_caps & BR_DESC_PRIV_CAP_WEP)) {
				ret = -EOPNOTSUPP;
				goto out_unlock;
			}
			key->flags |= IEEE80211_KEY_FLAG_GENERATE_IV;
			algo = P54_CRYPTO_WEP;
			break;
		case ALG_CCMP:
			if (!(priv->privacy_caps & BR_DESC_PRIV_CAP_AESCCMP)) {
				ret = -EOPNOTSUPP;
				goto out_unlock;
			}
			key->flags |= IEEE80211_KEY_FLAG_GENERATE_IV;
			algo = P54_CRYPTO_AESCCMP;
			break;
		default:
			ret = -EOPNOTSUPP;
			goto out_unlock;
		}
		slot = bitmap_find_free_region(priv->used_rxkeys,
					       priv->rx_keycache_size, 0);

		if (slot < 0) {
			/*
			 * The device supports the choosen algorithm, but the
			 * firmware does not provide enough key slots to store
			 * all of them.
			 * But encryption offload for outgoing frames is always
			 * possible, so we just pretend that the upload was
			 * successful and do the decryption in software.
			 */

			/* mark the key as invalid. */
			key->hw_key_idx = 0xff;
			goto out_unlock;
		}
	} else {
		slot = key->hw_key_idx;

		if (slot == 0xff) {
			/* This key was not uploaded into the rx key cache. */

			goto out_unlock;
		}

		bitmap_release_region(priv->used_rxkeys, slot, 0);
		algo = 0;
	}

	skb = p54_alloc_skb(dev, P54_HDR_FLAG_CONTROL_OPSET, sizeof(*rxkey),
			    P54_CONTROL_TYPE_RX_KEYCACHE, GFP_KERNEL);
	if (!skb) {
		bitmap_release_region(priv->used_rxkeys, slot, 0);
		ret = -ENOSPC;
		goto out_unlock;
	}

	rxkey = (struct p54_keycache *)skb_put(skb, sizeof(*rxkey));
	rxkey->entry = slot;
	rxkey->key_id = key->keyidx;
	rxkey->key_type = algo;
	if (sta)
		memcpy(rxkey->mac, sta->addr, ETH_ALEN);
	else
		memset(rxkey->mac, ~0, ETH_ALEN);
	if (key->alg != ALG_TKIP) {
		rxkey->key_len = min((u8)16, key->keylen);
		memcpy(rxkey->key, key->key, rxkey->key_len);
	} else {
		rxkey->key_len = 24;
		memcpy(rxkey->key, key->key, 16);
		memcpy(&(rxkey->key[16]), &(key->key
			[NL80211_TKIP_DATA_OFFSET_RX_MIC_KEY]), 8);
	}

	priv->tx(dev, skb);
	key->hw_key_idx = slot;

out_unlock:
	mutex_unlock(&priv->conf_mutex);
	return ret;
}

#ifdef CONFIG_P54_LEDS
static void p54_update_leds(struct work_struct *work)
{
	struct p54_common *priv = container_of(work, struct p54_common,
					       led_work.work);
	int err, i, tmp, blink_delay = 400;
	bool rerun = false;

	/* Don't toggle the LED, when the device is down. */
	if (priv->mode == NL80211_IFTYPE_UNSPECIFIED)
		return ;

	for (i = 0; i < ARRAY_SIZE(priv->leds); i++)
		if (priv->leds[i].toggled) {
			priv->softled_state |= BIT(i);

			tmp = 70 + 200 / (priv->leds[i].toggled);
			if (tmp < blink_delay)
				blink_delay = tmp;

			if (priv->leds[i].led_dev.brightness == LED_OFF)
				rerun = true;

			priv->leds[i].toggled =
				!!priv->leds[i].led_dev.brightness;
		} else
			priv->softled_state &= ~BIT(i);

	err = p54_set_leds(priv->hw);
	if (err && net_ratelimit())
		printk(KERN_ERR "%s: failed to update LEDs.\n",
			wiphy_name(priv->hw->wiphy));

	if (rerun)
		queue_delayed_work(priv->hw->workqueue, &priv->led_work,
			msecs_to_jiffies(blink_delay));
}

static void p54_led_brightness_set(struct led_classdev *led_dev,
				   enum led_brightness brightness)
{
	struct p54_led_dev *led = container_of(led_dev, struct p54_led_dev,
					       led_dev);
	struct ieee80211_hw *dev = led->hw_dev;
	struct p54_common *priv = dev->priv;

	if (priv->mode == NL80211_IFTYPE_UNSPECIFIED)
		return ;

	if (brightness) {
		led->toggled++;
		queue_delayed_work(priv->hw->workqueue, &priv->led_work,
				   HZ/10);
	}
}

static int p54_register_led(struct ieee80211_hw *dev,
			    unsigned int led_index,
			    char *name, char *trigger)
{
	struct p54_common *priv = dev->priv;
	struct p54_led_dev *led = &priv->leds[led_index];
	int err;

	if (led->registered)
		return -EEXIST;

	snprintf(led->name, sizeof(led->name), "p54-%s::%s",
		 wiphy_name(dev->wiphy), name);
	led->hw_dev = dev;
	led->index = led_index;
	led->led_dev.name = led->name;
	led->led_dev.default_trigger = trigger;
	led->led_dev.brightness_set = p54_led_brightness_set;

	err = led_classdev_register(wiphy_dev(dev->wiphy), &led->led_dev);
	if (err)
		printk(KERN_ERR "%s: Failed to register %s LED.\n",
			wiphy_name(dev->wiphy), name);
	else
		led->registered = 1;

	return err;
}

static int p54_init_leds(struct ieee80211_hw *dev)
{
	struct p54_common *priv = dev->priv;
	int err;

	/*
	 * TODO:
	 * Figure out if the EEPROM contains some hints about the number
	 * of available/programmable LEDs of the device.
	 */

	INIT_DELAYED_WORK(&priv->led_work, p54_update_leds);

	err = p54_register_led(dev, 0, "assoc",
			       ieee80211_get_assoc_led_name(dev));
	if (err)
		return err;

	err = p54_register_led(dev, 1, "tx",
			       ieee80211_get_tx_led_name(dev));
	if (err)
		return err;

	err = p54_register_led(dev, 2, "rx",
			       ieee80211_get_rx_led_name(dev));
	if (err)
		return err;

	err = p54_register_led(dev, 3, "radio",
			       ieee80211_get_radio_led_name(dev));
	if (err)
		return err;

	err = p54_set_leds(dev);
	return err;
}

static void p54_unregister_leds(struct ieee80211_hw *dev)
{
	struct p54_common *priv = dev->priv;
	int i;

	for (i = 0; i < ARRAY_SIZE(priv->leds); i++)
		if (priv->leds[i].registered)
			led_classdev_unregister(&priv->leds[i].led_dev);
}
#endif /* CONFIG_P54_LEDS */

static const struct ieee80211_ops p54_ops = {
	.tx			= p54_tx,
	.start			= p54_start,
	.stop			= p54_stop,
	.add_interface		= p54_add_interface,
	.remove_interface	= p54_remove_interface,
	.set_tim		= p54_set_tim,
	.sta_notify		= p54_sta_notify,
	.set_key		= p54_set_key,
	.config			= p54_config,
	.bss_info_changed	= p54_bss_info_changed,
	.configure_filter	= p54_configure_filter,
	.conf_tx		= p54_conf_tx,
	.get_stats		= p54_get_stats,
	.get_tx_stats		= p54_get_tx_stats
};

struct ieee80211_hw *p54_init_common(size_t priv_data_len)
{
	struct ieee80211_hw *dev;
	struct p54_common *priv;

	dev = ieee80211_alloc_hw(priv_data_len, &p54_ops);
	if (!dev)
		return NULL;

	priv = dev->priv;
	priv->hw = dev;
	priv->mode = NL80211_IFTYPE_UNSPECIFIED;
	priv->basic_rate_mask = 0x15f;
	skb_queue_head_init(&priv->tx_queue);
	dev->flags = IEEE80211_HW_RX_INCLUDES_FCS |
		     IEEE80211_HW_SIGNAL_DBM |
		     IEEE80211_HW_NOISE_DBM;

	dev->wiphy->interface_modes = BIT(NL80211_IFTYPE_STATION) |
				      BIT(NL80211_IFTYPE_ADHOC) |
				      BIT(NL80211_IFTYPE_AP) |
				      BIT(NL80211_IFTYPE_MESH_POINT);

	dev->channel_change_time = 1000;	/* TODO: find actual value */
	priv->tx_stats[P54_QUEUE_BEACON].limit = 1;
	priv->tx_stats[P54_QUEUE_FWSCAN].limit = 1;
	priv->tx_stats[P54_QUEUE_MGMT].limit = 3;
	priv->tx_stats[P54_QUEUE_CAB].limit = 3;
	priv->tx_stats[P54_QUEUE_DATA].limit = 5;
	dev->queues = 1;
	priv->noise = -94;
	/*
	 * We support at most 8 tries no matter which rate they're at,
	 * we cannot support max_rates * max_rate_tries as we set it
	 * here, but setting it correctly to 4/2 or so would limit us
	 * artificially if the RC algorithm wants just two rates, so
	 * let's say 4/7, we'll redistribute it at TX time, see the
	 * comments there.
	 */
	dev->max_rates = 4;
	dev->max_rate_tries = 7;
	dev->extra_tx_headroom = sizeof(struct p54_hdr) + 4 +
				 sizeof(struct p54_tx_data);

	mutex_init(&priv->conf_mutex);
	init_completion(&priv->eeprom_comp);
	INIT_DELAYED_WORK(&priv->work, p54_work);

	return dev;
}
EXPORT_SYMBOL_GPL(p54_init_common);

int p54_register_common(struct ieee80211_hw *dev, struct device *pdev)
{
	int err;

	err = ieee80211_register_hw(dev);
	if (err) {
		dev_err(pdev, "Cannot register device (%d).\n", err);
		return err;
	}

#ifdef CONFIG_P54_LEDS
	err = p54_init_leds(dev);
	if (err)
		return err;
#endif /* CONFIG_P54_LEDS */

	dev_info(pdev, "is registered as '%s'\n", wiphy_name(dev->wiphy));
	return 0;
}
EXPORT_SYMBOL_GPL(p54_register_common);

void p54_free_common(struct ieee80211_hw *dev)
{
	struct p54_common *priv = dev->priv;
	kfree(priv->iq_autocal);
	kfree(priv->output_limit);
	kfree(priv->curve_data);
	kfree(priv->used_rxkeys);

#ifdef CONFIG_P54_LEDS
	p54_unregister_leds(dev);
#endif /* CONFIG_P54_LEDS */
}
EXPORT_SYMBOL_GPL(p54_free_common);<|MERGE_RESOLUTION|>--- conflicted
+++ resolved
@@ -823,30 +823,30 @@
 	struct p54_tx_info *range;
 	unsigned long flags;
 
-	if (unlikely(!skb || !dev || skb_queue_empty(&priv->tx_queue)))
+	if (unlikely(!skb || !dev || !skb_queue_len(&priv->tx_queue)))
 		return;
 
-	/* There used to be a check here to see if the SKB was on the
-	 * TX queue or not.  This can never happen because all SKBs we
-	 * see here successfully went through p54_assign_address()
-	 * which means the SKB is on the ->tx_queue.
+	/*
+	 * don't try to free an already unlinked skb
 	 */
+	if (unlikely((!skb->next) || (!skb->prev)))
+		return;
 
 	spin_lock_irqsave(&priv->tx_queue.lock, flags);
 	info = IEEE80211_SKB_CB(skb);
 	range = (void *)info->rate_driver_data;
-	if (!skb_queue_is_first(&priv->tx_queue, skb)) {
+	if (skb->prev != (struct sk_buff *)&priv->tx_queue) {
 		struct ieee80211_tx_info *ni;
 		struct p54_tx_info *mr;
 
-		ni = IEEE80211_SKB_CB(skb_queue_prev(&priv->tx_queue, skb));
+		ni = IEEE80211_SKB_CB(skb->prev);
 		mr = (struct p54_tx_info *)ni->rate_driver_data;
 	}
-	if (!skb_queue_is_last(&priv->tx_queue, skb)) {
+	if (skb->next != (struct sk_buff *)&priv->tx_queue) {
 		struct ieee80211_tx_info *ni;
 		struct p54_tx_info *mr;
 
-		ni = IEEE80211_SKB_CB(skb_queue_next(&priv->tx_queue, skb));
+		ni = IEEE80211_SKB_CB(skb->next);
 		mr = (struct p54_tx_info *)ni->rate_driver_data;
 	}
 	__skb_unlink(skb, &priv->tx_queue);
@@ -864,13 +864,15 @@
 	unsigned long flags;
 
 	spin_lock_irqsave(&priv->tx_queue.lock, flags);
-	skb_queue_walk(&priv->tx_queue, entry) {
+	entry = priv->tx_queue.next;
+	while (entry != (struct sk_buff *)&priv->tx_queue) {
 		struct p54_hdr *hdr = (struct p54_hdr *) entry->data;
 
 		if (hdr->req_id == req_id) {
 			spin_unlock_irqrestore(&priv->tx_queue.lock, flags);
 			return entry;
 		}
+		entry = entry->next;
 	}
 	spin_unlock_irqrestore(&priv->tx_queue.lock, flags);
 	return NULL;
@@ -888,27 +890,24 @@
 	int count, idx;
 
 	spin_lock_irqsave(&priv->tx_queue.lock, flags);
-	skb_queue_walk(&priv->tx_queue, entry) {
+	entry = (struct sk_buff *) priv->tx_queue.next;
+	while (entry != (struct sk_buff *)&priv->tx_queue) {
 		struct ieee80211_tx_info *info = IEEE80211_SKB_CB(entry);
 		struct p54_hdr *entry_hdr;
 		struct p54_tx_data *entry_data;
 		unsigned int pad = 0, frame_len;
 
 		range = (void *)info->rate_driver_data;
-<<<<<<< HEAD
-		if (range->start_addr != addr)
-=======
 		if (range->start_addr != addr) {
 			entry = entry->next;
->>>>>>> 80ffb3cc
 			continue;
-
-		if (!skb_queue_is_last(&priv->tx_queue, entry)) {
+		}
+
+		if (entry->next != (struct sk_buff *)&priv->tx_queue) {
 			struct ieee80211_tx_info *ni;
 			struct p54_tx_info *mr;
 
-			ni = IEEE80211_SKB_CB(skb_queue_next(&priv->tx_queue,
-							     entry));
+			ni = IEEE80211_SKB_CB(entry->next);
 			mr = (struct p54_tx_info *)ni->rate_driver_data;
 		}
 
@@ -1170,21 +1169,23 @@
 		}
 	}
 
-	skb_queue_walk(&priv->tx_queue, entry) {
+	entry = priv->tx_queue.next;
+	while (left--) {
 		u32 hole_size;
 		info = IEEE80211_SKB_CB(entry);
 		range = (void *)info->rate_driver_data;
 		hole_size = range->start_addr - last_addr;
 		if (!target_skb && hole_size >= len) {
-			target_skb = skb_queue_prev(&priv->tx_queue, entry);
+			target_skb = entry->prev;
 			hole_size -= len;
 			target_addr = last_addr;
 		}
 		largest_hole = max(largest_hole, hole_size);
 		last_addr = range->end_addr;
+		entry = entry->next;
 	}
 	if (!target_skb && priv->rx_end - last_addr >= len) {
-		target_skb = skb_peek_tail(&priv->tx_queue);
+		target_skb = priv->tx_queue.prev;
 		largest_hole = max(largest_hole, priv->rx_end - last_addr - len);
 		if (!skb_queue_empty(&priv->tx_queue)) {
 			info = IEEE80211_SKB_CB(target_skb);
@@ -2090,6 +2091,7 @@
 static void p54_stop(struct ieee80211_hw *dev)
 {
 	struct p54_common *priv = dev->priv;
+	struct sk_buff *skb;
 
 	mutex_lock(&priv->conf_mutex);
 	priv->mode = NL80211_IFTYPE_UNSPECIFIED;
@@ -2104,7 +2106,8 @@
 		p54_tx_cancel(dev, priv->cached_beacon);
 
 	priv->stop(dev);
-	skb_queue_purge(&priv->tx_queue);
+	while ((skb = skb_dequeue(&priv->tx_queue)))
+		kfree_skb(skb);
 	priv->cached_beacon = NULL;
 	priv->tsf_high32 = priv->tsf_low32 = 0;
 	mutex_unlock(&priv->conf_mutex);
@@ -2291,7 +2294,6 @@
 {
 	struct p54_common *priv = dev->priv;
 	int ret;
-<<<<<<< HEAD
 
 	mutex_lock(&priv->conf_mutex);
 	if (changed & BSS_CHANGED_BSSID) {
@@ -2316,32 +2318,6 @@
  out:
 	mutex_unlock(&priv->conf_mutex);
 
-=======
-
-	mutex_lock(&priv->conf_mutex);
-	if (changed & BSS_CHANGED_BSSID) {
-		memcpy(priv->bssid, info->bssid, ETH_ALEN);
-		ret = p54_setup_mac(dev);
-		if (ret)
-			goto out;
-	}
-
-	if (changed & BSS_CHANGED_BEACON) {
-		ret = p54_scan(dev, P54_SCAN_EXIT, 0);
-		if (ret)
-			goto out;
-		ret = p54_setup_mac(dev);
-		if (ret)
-			goto out;
-		ret = p54_beacon_update(dev, vif);
-		if (ret)
-			goto out;
-	}
-	/* XXX: this mimics having two callbacks... clean up */
- out:
-	mutex_unlock(&priv->conf_mutex);
-
->>>>>>> 80ffb3cc
 	if (changed & (BSS_CHANGED_ERP_SLOT | BSS_CHANGED_BEACON)) {
 		priv->use_short_slot = info->use_short_slot;
 		p54_set_edcf(dev);
