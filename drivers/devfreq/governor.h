--- conflicted
+++ resolved
@@ -52,7 +52,8 @@
 extern int devfreq_add_governor(struct devfreq_governor *governor);
 extern int devfreq_remove_governor(struct devfreq_governor *governor);
 
-<<<<<<< HEAD
+extern int devfreq_update_status(struct devfreq *devfreq, unsigned long freq);
+
 #else /* !CONFIG_PM_DEVFREQ */
 
 static inline void devfreq_monitor_start(struct devfreq *devfreq)
@@ -86,9 +87,11 @@
 	return 0;
 }
 
+static inline int devfreq_update_status(struct devfreq *devfreq,
+					unsigned long freq)
+{
+	return 0;
+}
 #endif /* CONFIG_PM_DEVFREQ */
-=======
-extern int devfreq_update_status(struct devfreq *devfreq, unsigned long freq);
->>>>>>> 6bf53d41
 
 #endif /* _GOVERNOR_H */