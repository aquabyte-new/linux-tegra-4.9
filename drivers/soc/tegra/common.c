/*
 * Copyright (C) 2014-2019 NVIDIA CORPORATION.  All rights reserved.
 *
 * This program is free software; you can redistribute it and/or modify
 * it under the terms of the GNU General Public License version 2 as
 * published by the Free Software Foundation.
 */

#include <linux/of.h>
#include <linux/of_fdt.h>
#include <linux/ioport.h>
#include <linux/io.h>
#include <linux/highmem.h>
#include <asm/io.h>
#include <soc/tegra/common.h>
#include <soc/tegra/pmc.h>
#include <linux/memblock.h>

/* Before T18x architecture */
static const struct of_device_id tegra210_le_machine_match[] = {
	{ .compatible = "nvidia,tegra20", },
	{ .compatible = "nvidia,tegra30", },
	{ .compatible = "nvidia,tegra114", },
	{ .compatible = "nvidia,tegra124", },
	{ .compatible = "nvidia,tegra132", },
	{ .compatible = "nvidia,tegra210", },
	{ .compatible = "nvidia,tegra210b01", },
	{ }
};

/* T186 and later architecture */
static const struct of_device_id tegra186_ge_machine_match[] = {
	{ .compatible = "nvidia,tegra186", },
	{ .compatible = "nvidia,tegra194", },
	{ }
};

phys_addr_t tegra_bootloader_fb_start;
phys_addr_t tegra_bootloader_fb_size;
phys_addr_t tegra_bootloader_fb2_start;
phys_addr_t tegra_bootloader_fb2_size;
phys_addr_t tegra_bootloader_fb3_start;
phys_addr_t tegra_bootloader_fb3_size;
phys_addr_t tegra_bootloader_fb4_start;
phys_addr_t tegra_bootloader_fb4_size;
phys_addr_t tegra_bootloader_lut_start;
phys_addr_t tegra_bootloader_lut_size;
phys_addr_t tegra_bootloader_lut2_start;
phys_addr_t tegra_bootloader_lut2_size;
phys_addr_t tegra_bootloader_lut3_start;
phys_addr_t tegra_bootloader_lut3_size;
phys_addr_t tegra_bootloader_lut4_start;
phys_addr_t tegra_bootloader_lut4_size;
phys_addr_t tegra_fb_start;
phys_addr_t tegra_fb_size;
phys_addr_t tegra_fb2_start;
phys_addr_t tegra_fb2_size;
phys_addr_t tegra_fb3_start;
phys_addr_t tegra_fb3_size;
phys_addr_t tegra_fb4_start;
phys_addr_t tegra_fb4_size;
phys_addr_t tegra_lut_start;
phys_addr_t tegra_lut_size;
phys_addr_t tegra_lut2_start;
phys_addr_t tegra_lut2_size;
phys_addr_t tegra_lut3_start;
phys_addr_t tegra_lut3_size;
phys_addr_t tegra_lut4_start;
phys_addr_t tegra_lut4_size;

static int usb_port_owner_info;
static int panel_id;
static struct board_info display_board_info;

bool soc_is_tegra210_n_before(void)
{
	struct device_node *root;

	root = of_find_node_by_path("/");
	if (!root)
		return false;

	return of_match_node(tegra210_le_machine_match, root) != NULL;
}
EXPORT_SYMBOL(soc_is_tegra210_n_before);

bool soc_is_tegra186_n_later(void)
{
	const struct of_device_id *match;
	struct device_node *root;

	root = of_find_node_by_path("/");
	if (!root)
		return false;

<<<<<<< HEAD
	return of_match_node(tegra186_ge_machine_match, root) != NULL;
}
EXPORT_SYMBOL(soc_is_tegra186_n_later);

static int __init tegra_bootloader_fb_arg(char *options)
{
	char *p = options;

	tegra_bootloader_fb_size = memparse(p, &p);
	if (*p == '@')
		tegra_bootloader_fb_start = memparse(p+1, &p);

	pr_info("Found tegra_fbmem: %08llx@%08llx\n",
		(u64)tegra_bootloader_fb_size, (u64)tegra_bootloader_fb_start);

	if (tegra_bootloader_fb_size) {
		tegra_bootloader_fb_size = PAGE_ALIGN(tegra_bootloader_fb_size);

		if (memblock_reserve(tegra_bootloader_fb_start,
				tegra_bootloader_fb_size)) {
			pr_err("Failed to reserve bootloader fb %08llx@%08llx\n",
				(u64)tegra_bootloader_fb_size,
				(u64)tegra_bootloader_fb_start);
			tegra_bootloader_fb_start = 0;
			tegra_bootloader_fb_size = 0;
		}
	}

	return 0;
}
early_param("tegra_fbmem", tegra_bootloader_fb_arg);

static int __init tegra_bootloader_fb2_arg(char *options)
{
	char *p = options;

	tegra_bootloader_fb2_size = memparse(p, &p);
	if (*p == '@')
		tegra_bootloader_fb2_start = memparse(p+1, &p);

	pr_info("Found tegra_fbmem2: %08llx@%08llx\n",
		(u64)tegra_bootloader_fb2_size,
		(u64)tegra_bootloader_fb2_start);

	if (tegra_bootloader_fb2_size) {
		tegra_bootloader_fb2_size =
				PAGE_ALIGN(tegra_bootloader_fb2_size);
		if (memblock_reserve(tegra_bootloader_fb2_start,
				tegra_bootloader_fb2_size)) {
			pr_err("Failed to reserve bootloader fb2 %08llx@%08llx\n",
				(u64)tegra_bootloader_fb2_size,
				(u64)tegra_bootloader_fb2_start);
			tegra_bootloader_fb2_start = 0;
			tegra_bootloader_fb2_size = 0;
		}
	}

	return 0;
}
early_param("tegra_fbmem2", tegra_bootloader_fb2_arg);

static int __init tegra_bootloader_fb3_arg(char *options)
{
	char *p = options;

	tegra_bootloader_fb3_size = memparse(p, &p);
	if (*p == '@')
		tegra_bootloader_fb3_start = memparse(p+1, &p);

	pr_info("Found tegra_fbmem3: %08llx@%08llx\n",
		(u64)tegra_bootloader_fb3_size,
		(u64)tegra_bootloader_fb3_start);

	if (tegra_bootloader_fb3_size) {
		tegra_bootloader_fb3_size =
				PAGE_ALIGN(tegra_bootloader_fb3_size);
		if (memblock_reserve(tegra_bootloader_fb3_start,
				tegra_bootloader_fb3_size)) {
			pr_err("Failed to reserve bootloader fb3 %08llx@%08llx\n",
				(u64)tegra_bootloader_fb3_size,
				(u64)tegra_bootloader_fb3_start);
			tegra_bootloader_fb3_start = 0;
			tegra_bootloader_fb3_size = 0;
		}
	}

	return 0;
}
early_param("tegra_fbmem3", tegra_bootloader_fb3_arg);

static int __init tegra_bootloader_fb4_arg(char *options)
{
	char *p = options;

	tegra_bootloader_fb4_size = memparse(p, &p);
	if (*p == '@')
		tegra_bootloader_fb4_start = memparse(p+1, &p);

	pr_info("Found tegra_fbmem4: %08llx@%08llx\n",
		(u64)tegra_bootloader_fb4_size,
		(u64)tegra_bootloader_fb4_start);

	if (tegra_bootloader_fb4_size) {
		tegra_bootloader_fb4_size =
				PAGE_ALIGN(tegra_bootloader_fb4_size);
		if (memblock_reserve(tegra_bootloader_fb4_start,
				tegra_bootloader_fb4_size)) {
			pr_err("Failed to reserve bootloader fb4 %08llx@%08llx\n",
				(u64)tegra_bootloader_fb4_size,
				(u64)tegra_bootloader_fb4_start);
			tegra_bootloader_fb4_start = 0;
			tegra_bootloader_fb4_size = 0;
		}
	}

	return 0;
}
early_param("tegra_fbmem4", tegra_bootloader_fb4_arg);

static int __init tegra_bootloader_lut_arg(char *options)
{
	char *p = options;

	tegra_bootloader_lut_size = memparse(p, &p);
	if (*p == '@')
		tegra_bootloader_lut_start = memparse(p+1, &p);

	pr_info("Found lut_mem: %08llx@%08llx\n",
		(u64)tegra_bootloader_lut_size,
		(u64)tegra_bootloader_lut_start);

	if (tegra_bootloader_lut_size) {
		tegra_bootloader_lut_size =
				PAGE_ALIGN(tegra_bootloader_lut_size);
		if (memblock_reserve(tegra_bootloader_lut_start,
				tegra_bootloader_lut_size)) {
			pr_err("Failed to reserve bootloader lut_mem %08llx@%08llx\n",
				(u64)tegra_bootloader_lut_size,
				(u64)tegra_bootloader_lut_start);
			tegra_bootloader_lut_start = 0;
			tegra_bootloader_lut_size = 0;
		}
	}

	return 0;
}
early_param("lut_mem", tegra_bootloader_lut_arg);

static int __init tegra_bootloader_lut2_arg(char *options)
{
	char *p = options;

	tegra_bootloader_lut2_size = memparse(p, &p);
	if (*p == '@')
		tegra_bootloader_lut2_start = memparse(p+1, &p);

	pr_info("Found lut_mem2: %08llx@%08llx\n",
		(u64)tegra_bootloader_lut2_size,
		(u64)tegra_bootloader_lut2_start);

	if (tegra_bootloader_lut2_size) {
		tegra_bootloader_lut2_size =
				PAGE_ALIGN(tegra_bootloader_lut2_size);
		if (memblock_reserve(tegra_bootloader_lut2_start,
				tegra_bootloader_lut2_size)) {
			pr_err("Failed to reserve bootloader lut_mem2 %08llx@%08llx\n",
				(u64)tegra_bootloader_lut2_size,
				(u64)tegra_bootloader_lut2_start);
			tegra_bootloader_lut2_start = 0;
			tegra_bootloader_lut2_size = 0;
		}
	}

	return 0;
}
early_param("lut_mem2", tegra_bootloader_lut2_arg);

static int __init tegra_bootloader_lut3_arg(char *options)
{
	char *p = options;

	tegra_bootloader_lut3_size = memparse(p, &p);
	if (*p == '@')
		tegra_bootloader_lut3_start = memparse(p+1, &p);

	pr_info("Found lut_mem3: %08llx@%08llx\n",
		(u64)tegra_bootloader_lut3_size,
		(u64)tegra_bootloader_lut3_start);

	if (tegra_bootloader_lut3_size) {
		tegra_bootloader_lut3_size =
				PAGE_ALIGN(tegra_bootloader_lut3_size);
		if (memblock_reserve(tegra_bootloader_lut3_start,
				tegra_bootloader_lut3_size)) {
			pr_err("Failed to reserve bootloader lut_mem3 %08llx@%08llx\n",
				(u64)tegra_bootloader_lut3_size,
				(u64)tegra_bootloader_lut3_start);
			tegra_bootloader_lut3_start = 0;
			tegra_bootloader_lut3_size = 0;
		}
	}

	return 0;
}
early_param("lut_mem3", tegra_bootloader_lut3_arg);

static int __init tegra_bootloader_lut4_arg(char *options)
{
	char *p = options;

	tegra_bootloader_lut4_size = memparse(p, &p);
	if (*p == '@')
		tegra_bootloader_lut4_start = memparse(p+1, &p);

	pr_info("Found lut_mem4: %08llx@%08llx\n",
		(u64)tegra_bootloader_lut4_size,
		(u64)tegra_bootloader_lut4_start);

	if (tegra_bootloader_lut4_size) {
		tegra_bootloader_lut4_size =
				PAGE_ALIGN(tegra_bootloader_lut4_size);
		if (memblock_reserve(tegra_bootloader_lut4_start,
				tegra_bootloader_lut4_size)) {
			pr_err("Failed to reserve bootloader lut_mem4 %08llx@%08llx\n",
				(u64)tegra_bootloader_lut4_size,
				(u64)tegra_bootloader_lut4_start);
			tegra_bootloader_lut4_start = 0;
			tegra_bootloader_lut4_size = 0;
		}
	}

	return 0;
}
early_param("lut_mem4", tegra_bootloader_lut4_arg);

void tegra_get_fb_resource(struct resource *fb_res, int instance)
{
	switch (instance) {
		case 0:
			fb_res->start =
				(resource_size_t) tegra_bootloader_fb_start;
			fb_res->end = fb_res->start +
				(resource_size_t) tegra_bootloader_fb_size - 1;
			break;
		case 1:
			fb_res->start =
				(resource_size_t) tegra_bootloader_fb2_start;
			fb_res->end = fb_res->start +
				(resource_size_t) tegra_bootloader_fb2_size - 1;
			break;
		case 2:
			fb_res->start =
				(resource_size_t) tegra_bootloader_fb3_start;
			fb_res->end = fb_res->start +
				(resource_size_t) tegra_bootloader_fb3_size - 1;
			break;
		case 3:
			fb_res->start =
				(resource_size_t) tegra_bootloader_fb4_start;
			fb_res->end = fb_res->start +
				(resource_size_t) tegra_bootloader_fb4_size - 1;
			break;
		default:
			pr_err("Could not find DC instance %d\n", instance);
			break;
	}
}

static int __init tegra_usb_port_owner_info(char *id)
{
	char *p = id;

	usb_port_owner_info = memparse(p, &p);
	return 1;
}

int tegra_get_usb_port_owner_info(void)
{
	return usb_port_owner_info;
}
EXPORT_SYMBOL(tegra_get_usb_port_owner_info);

__setup("usb_port_owner_info=", tegra_usb_port_owner_info);

int tegra_get_board_panel_id(void)
{
	return panel_id;
}
static int __init tegra_board_panel_id(char *options)
{
	char *p = options;
	panel_id = memparse(p, &p);
	return panel_id;
}
__setup("display_panel=", tegra_board_panel_id);


#define BOARD_INFO_PATH_LEN 50
static int tegra_get_board_info_properties(struct board_info *bi,
		const char *property_name)
{
	struct device_node *board_info;
	char board_info_path[BOARD_INFO_PATH_LEN+1] = {0};
	u32 prop_val;
	int err;


	if (strlen("/chosen/") + strlen(property_name) > BOARD_INFO_PATH_LEN) {
		pr_err("property_name too long\n");
		goto out;
	}

	strlcpy(board_info_path, "/chosen/", BOARD_INFO_PATH_LEN);
	strlcat(board_info_path, property_name,
			BOARD_INFO_PATH_LEN - strlen("/chosen/"));

	board_info = of_find_node_by_path(board_info_path);
	memset(bi, 0, sizeof(*bi));

	if (board_info) {
		err = of_property_read_u32(board_info, "id", &prop_val);
		if (err < 0) {
			pr_err("failed to read %s/id\n", board_info_path);
			goto out;
		}
		bi->board_id = prop_val;

		err = of_property_read_u32(board_info, "sku", &prop_val);
		if (err < 0) {
			pr_err("failed to read %s/sku\n", board_info_path);
			goto out;
		}
		bi->sku = prop_val;

		err = of_property_read_u32(board_info, "fab", &prop_val);
		if (err < 0) {
			pr_err("failed to read %s/fab\n", board_info_path);
			goto out;
		}
		bi->fab = prop_val;

		err = of_property_read_u32(board_info,
					"major_revision", &prop_val);
		if (err < 0) {
			pr_err("failed to read %s/major_revision\n",
					board_info_path);
			goto out;
		}
		bi->major_revision = prop_val;

		err = of_property_read_u32(board_info,
					"minor_revision", &prop_val);
		if (err < 0) {
			pr_err("failed to read %s/minor_revision\n",
					board_info_path);
			goto out;
		}
		bi->minor_revision = prop_val;
		return 0;
	}

	pr_err("Node path %s not found\n", board_info_path);
out:
	return -1;
}

void tegra_get_display_board_info(struct board_info *bi)
{
	static bool parsed = 0;

	if (!parsed) {
		int ret;
		parsed = 1;
		ret = tegra_get_board_info_properties(bi, "display-board");
		if (!ret)
			memcpy(&display_board_info, bi,
					sizeof(struct board_info));
	}
	memcpy(bi, &display_board_info, sizeof(struct board_info));
}

/*
 * Due to conflicting restrictions on the placement of the framebuffer,
 * the bootloader is likely to leave the framebuffer pointed at a location
 * in memory that is outside the grhost aperture.  This function will move
 * the framebuffer contents from a physical address that is anywhere (lowmem,
 * highmem, or outside the memory map) to a physical address that is outside
 * the memory map.
 */
void __tegra_move_framebuffer(struct platform_device *pdev,
	phys_addr_t to, phys_addr_t from,
	size_t size)
{
	struct page *page;
	void __iomem *to_io;
	void *from_virt;
	unsigned long i;

	BUG_ON(PAGE_ALIGN((unsigned long)to) != (unsigned long)to);
	BUG_ON(PAGE_ALIGN(from) != from);
	BUG_ON(PAGE_ALIGN(size) != size);

	to_io = ioremap_wc(to, size);
	if (!to_io) {
		pr_err("%s: Failed to map target framebuffer\n", __func__);
		return;
	}

	if (from && pfn_valid(page_to_pfn(phys_to_page(from)))) {
		for (i = 0 ; i < size; i += PAGE_SIZE) {
			page = phys_to_page(from + i);
			from_virt = kmap(page);
			memcpy(to_io + i, from_virt, PAGE_SIZE);
			kunmap(page);
		}
	} else if (from) {
		void __iomem *from_io = ioremap_wc(from, size);
		if (!from_io) {
			pr_err("%s: Failed to map source framebuffer\n",
				__func__);
			goto out;
		}

		for (i = 0; i < size; i += 4)
			writel_relaxed(readl_relaxed(from_io + i), to_io + i);
		dmb(ishld);

		iounmap(from_io);
	}

out:
	iounmap(to_io);
}

void __tegra_clear_framebuffer(struct platform_device *pdev,
			       unsigned long to, unsigned long size)
{
	void __iomem *to_io;
	unsigned long i;

	BUG_ON(PAGE_ALIGN((unsigned long)to) != (unsigned long)to);
	BUG_ON(PAGE_ALIGN(size) != size);

	to_io = ioremap_wc(to, size);
	if (!to_io) {
		pr_err("%s: Failed to map target framebuffer\n", __func__);
		return;
	}

	if (pfn_valid(page_to_pfn(phys_to_page(to)))) {
		for (i = 0 ; i < size; i += PAGE_SIZE)
			memset(to_io + i, 0, PAGE_SIZE);
	} else {
		for (i = 0; i < size; i += 4)
			writel_relaxed(0, to_io + i);
		dmb(ishld);
	}

	iounmap(to_io);
}

static int __init display_tegra_dts_info(void)
{
	int ret_d;
	int ret_t;
	unsigned long dt_root;
	const char *dts_fname;
	const char *dtb_bdate;
	const char *dtb_btime;

	dt_root = of_get_flat_dt_root();

	dts_fname = of_get_flat_dt_prop(dt_root, "nvidia,dtsfilename", NULL);
	if (dts_fname)
		pr_info("DTS File Name: %s\n", dts_fname);
	else
		pr_info("DTS File Name: <unknown>\n");

	ret_d = of_property_read_string_index(of_find_node_by_path("/"),
			"nvidia,dtbbuildtime", 0, &dtb_bdate);
	ret_t = of_property_read_string_index(of_find_node_by_path("/"),
			"nvidia,dtbbuildtime", 1, &dtb_btime);
	if (!ret_d && !ret_t)
		pr_info("DTB Build time: %s %s\n", dtb_bdate, dtb_btime);
	else
		pr_info("DTB Build time: <unknown>\n");

	return 0;
}
early_initcall(display_tegra_dts_info);

static void tegra_get_bl_reset_status(void)
{
	struct device_node *reset_info;
	u32 prop_val;
	int err;

	reset_info = of_find_node_by_path("/chosen/reset");
	if (reset_info) {
		err = of_property_read_u32(reset_info, "pmc_reset_status",
				&prop_val);
		if (err < 0)
			goto out;
		else
			pr_info("BL: PMC reset status reg: 0x%x\n",
					prop_val);

		err = of_property_read_u32(reset_info, "pmic_reset_status",
				&prop_val);
		if (err < 0)
			goto out;
		else
			pr_info("BL: PMIC poweroff Event Recorder: 0x%x\n",
					prop_val);
	}
out:
	return;
}

static int __init tegra_get_last_reset_reason(void)
{
#define RESET_STR(REASON) "last reset is due to "#REASON""
	char *reset_reason[] = {
		RESET_STR(power on reset),
		RESET_STR(tegra watchdog timeout),
		RESET_STR(sensor),
		RESET_STR(software reset),
		RESET_STR(deep sleep reset),
		RESET_STR(pmic watchdog timeout),
	};
	/* read PMC_SCRATCH203, if last reset due to pmic watchdog, stored by
	 * nvtboot
	 */
	u32 val = 0;

	if (!soc_is_tegra210_n_before())
		return 0;

	val = tegra_pmc_readl(PMC_SCRATCH203);
	if (val & 0x2)
		/* reset-reason due to pmic watchdog, set val to index of array
		 * reset_reason so that it points to "pmic watchdog timeout"
		 */
		val = 5;
	else
		val = tegra_pmc_readl(PMC_RST_STATUS) & 0x7;

	if (val >= ARRAY_SIZE(reset_reason))
		pr_info("last reset value is invalid 0x%x\n", val);
	else {
		pr_info("%s\n", reset_reason[val]);
		pr_info("KERNEL: PMC reset status reg: 0x%x\n", val);
	}

	tegra_get_bl_reset_status();
	return 0;
}
late_initcall(tegra_get_last_reset_reason);
=======
	match = of_match_node(tegra_machine_match, root);
	of_node_put(root);

	return match != NULL;
}
>>>>>>> 18085f95
<|MERGE_RESOLUTION|>--- conflicted
+++ resolved
@@ -93,8 +93,10 @@
 	if (!root)
 		return false;
 
-<<<<<<< HEAD
-	return of_match_node(tegra186_ge_machine_match, root) != NULL;
+	match = of_match_node(tegra186_ge_machine_match, root);
+	of_node_put(root);
+
+	return match != NULL;
 }
 EXPORT_SYMBOL(soc_is_tegra186_n_later);
 
@@ -651,11 +653,4 @@
 	tegra_get_bl_reset_status();
 	return 0;
 }
-late_initcall(tegra_get_last_reset_reason);
-=======
-	match = of_match_node(tegra_machine_match, root);
-	of_node_put(root);
-
-	return match != NULL;
-}
->>>>>>> 18085f95
+late_initcall(tegra_get_last_reset_reason);