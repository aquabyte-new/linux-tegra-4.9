--- conflicted
+++ resolved
@@ -316,45 +316,6 @@
  *********************************************************************/
 
 static DEFINE_PER_CPU(unsigned long, freq_scale) = SCHED_CAPACITY_SCALE;
-<<<<<<< HEAD
-static DEFINE_PER_CPU(unsigned long, max_freq_scale) = SCHED_CAPACITY_SCALE;
-
-static void
-scale_freq_capacity(struct cpufreq_policy *policy, struct cpufreq_freqs *freqs)
-{
-	unsigned long cur = freqs ? freqs->new : policy->cur;
-	unsigned long scale = (cur << SCHED_CAPACITY_SHIFT) / policy->max;
-	struct cpufreq_cpuinfo *cpuinfo = &policy->cpuinfo;
-	int cpu;
-
-	pr_debug("cpus %*pbl cur/cur max freq %lu/%u kHz freq scale %lu\n",
-		 cpumask_pr_args(policy->cpus), cur, policy->max, scale);
-
-	for_each_cpu(cpu, policy->cpus)
-		per_cpu(freq_scale, cpu) = scale;
-
-	if (freqs)
-		return;
-
-	scale = (policy->max << SCHED_CAPACITY_SHIFT) / cpuinfo->max_freq;
-
-	pr_debug("cpus %*pbl cur max/max freq %u/%u kHz max freq scale %lu\n",
-		 cpumask_pr_args(policy->cpus), policy->max, cpuinfo->max_freq,
-		 scale);
-
-	for_each_cpu(cpu, policy->cpus)
-		per_cpu(max_freq_scale, cpu) = scale;
-}
-
-unsigned long cpufreq_scale_freq_capacity(struct sched_domain *sd, int cpu)
-{
-	return per_cpu(freq_scale, cpu);
-}
-
-unsigned long cpufreq_scale_max_freq_capacity(int cpu)
-{
-	return per_cpu(max_freq_scale, cpu);
-=======
 static DEFINE_PER_CPU(unsigned long, max_freq_cpu);
 static DEFINE_PER_CPU(unsigned long, max_freq_scale) = SCHED_CAPACITY_SCALE;
 static DEFINE_PER_CPU(unsigned long, min_freq_scale);
@@ -434,7 +395,6 @@
 unsigned long cpufreq_scale_min_freq_capacity(struct sched_domain *sd, int cpu)
 {
 	return per_cpu(min_freq_scale, cpu);
->>>>>>> 3fd926a5
 }
 
 static void __cpufreq_notify_transition(struct cpufreq_policy *policy,
@@ -545,11 +505,7 @@
 
 	spin_unlock(&policy->transition_lock);
 
-<<<<<<< HEAD
-	scale_freq_capacity(policy, freqs);
-=======
 	scale_freq_capacity(policy->cpus, freqs->new, policy->cpuinfo.max_freq);
->>>>>>> 3fd926a5
 #ifdef CONFIG_SMP
 	for_each_cpu(cpu, policy->cpus)
 		trace_cpu_capacity(capacity_curr_of(cpu), cpu);
@@ -2365,12 +2321,8 @@
 	blocking_notifier_call_chain(&cpufreq_policy_notifier_list,
 			CPUFREQ_NOTIFY, new_policy);
 
-<<<<<<< HEAD
-	scale_freq_capacity(new_policy, NULL);
-=======
 	scale_max_freq_capacity(policy->cpus, policy->max);
 	scale_min_freq_capacity(policy->cpus, policy->min);
->>>>>>> 3fd926a5
 
 	policy->min = new_policy->min;
 	policy->max = new_policy->max;
