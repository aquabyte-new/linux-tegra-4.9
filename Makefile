--- conflicted
+++ resolved
@@ -19,11 +19,7 @@
 
 VERSION = 4
 PATCHLEVEL = 9
-<<<<<<< HEAD
-SUBLEVEL = 146
-=======
 SUBLEVEL = 160
->>>>>>> 18085f95
 EXTRAVERSION =
 NAME = Roaring Lionus
 
