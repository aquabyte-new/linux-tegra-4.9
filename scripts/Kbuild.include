--- conflicted
+++ resolved
@@ -401,7 +401,6 @@
 #
 ###############################################################################
 
-<<<<<<< HEAD
 # It's a common trick to declare makefile variable that contains space
 # we'll need it to convert the path string to list (string delimited by spaces)
 # and vice versa
@@ -430,7 +429,5 @@
 
 tegra-root-dtstree = $(subst ^$(realpath $(tegra-dtstree)/../..)/,,^$(realpath $(srctree)/arch/arm64/boot/dts))
 tegra-rel-dtstree = $(subst $(the-space),/,$(patsubst %,..,$(subst /, ,$(tegra-root-dtstree))))
-=======
 # delete partially updated (i.e. corrupted) files on error
-.DELETE_ON_ERROR:
->>>>>>> 92f7c354
+.DELETE_ON_ERROR: