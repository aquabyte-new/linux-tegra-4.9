/*
 * arch/arm64/include/asm/cpucaps.h
 *
 * Copyright (C) 2016 ARM Ltd.
 *
 * This program is free software: you can redistribute it and/or modify
 * it under the terms of the GNU General Public License version 2 as
 * published by the Free Software Foundation.
 *
 * This program is distributed in the hope that it will be useful,
 * but WITHOUT ANY WARRANTY; without even the implied warranty of
 * MERCHANTABILITY or FITNESS FOR A PARTICULAR PURPOSE.  See the
 * GNU General Public License for more details.
 *
 * You should have received a copy of the GNU General Public License
 * along with this program.  If not, see <http://www.gnu.org/licenses/>.
 */
#ifndef __ASM_CPUCAPS_H
#define __ASM_CPUCAPS_H

#define ARM64_WORKAROUND_CLEAN_CACHE		0
#define ARM64_WORKAROUND_DEVICE_LOAD_ACQUIRE	1
#define ARM64_WORKAROUND_845719			2
#define ARM64_HAS_SYSREG_GIC_CPUIF		3
#define ARM64_HAS_PAN				4
#define ARM64_HAS_LSE_ATOMICS			5
#define ARM64_WORKAROUND_CAVIUM_23154		6
#define ARM64_WORKAROUND_834220			7
#define ARM64_HAS_NO_HW_PREFETCH		8
#define ARM64_HAS_UAO				9
#define ARM64_ALT_PAN_NOT_UAO			10
#define ARM64_HAS_VIRT_HOST_EXTN		11
#define ARM64_WORKAROUND_CAVIUM_27456		12
#define ARM64_HAS_32BIT_EL0			13
#define ARM64_HYP_OFFSET_LOW			14
#define ARM64_MISMATCHED_CACHE_LINE_SIZE	15
#define ARM64_IC_IALLU_ON_CTX_CHANGE		16
#define ARM64_UNMAP_KERNEL_AT_EL0		17

<<<<<<< HEAD
#define ARM64_NCAPS				18
=======
#define ARM64_UNMAP_KERNEL_AT_EL0		23
#define ARM64_HARDEN_BRANCH_PREDICTOR		24

#define ARM64_NCAPS				25
>>>>>>> f52f40e9

#endif /* __ASM_CPUCAPS_H */<|MERGE_RESOLUTION|>--- conflicted
+++ resolved
@@ -35,15 +35,10 @@
 #define ARM64_HYP_OFFSET_LOW			14
 #define ARM64_MISMATCHED_CACHE_LINE_SIZE	15
 #define ARM64_IC_IALLU_ON_CTX_CHANGE		16
-#define ARM64_UNMAP_KERNEL_AT_EL0		17
 
-<<<<<<< HEAD
-#define ARM64_NCAPS				18
-=======
 #define ARM64_UNMAP_KERNEL_AT_EL0		23
 #define ARM64_HARDEN_BRANCH_PREDICTOR		24
 
 #define ARM64_NCAPS				25
->>>>>>> f52f40e9
 
 #endif /* __ASM_CPUCAPS_H */