/*
 * Low-level exception handling code
 *
 * Copyright (C) 2012 ARM Ltd.
 * Authors:	Catalin Marinas <catalin.marinas@arm.com>
 *		Will Deacon <will.deacon@arm.com>
 *
 * This program is free software; you can redistribute it and/or modify
 * it under the terms of the GNU General Public License version 2 as
 * published by the Free Software Foundation.
 *
 * This program is distributed in the hope that it will be useful,
 * but WITHOUT ANY WARRANTY; without even the implied warranty of
 * MERCHANTABILITY or FITNESS FOR A PARTICULAR PURPOSE.  See the
 * GNU General Public License for more details.
 *
 * You should have received a copy of the GNU General Public License
 * along with this program.  If not, see <http://www.gnu.org/licenses/>.
 */

#include <linux/init.h>
#include <linux/linkage.h>

#include <asm/alternative.h>
#include <asm/assembler.h>
#include <asm/asm-offsets.h>
#include <asm/cpufeature.h>
#include <asm/errno.h>
#include <asm/esr.h>
#include <asm/irq.h>
#include <asm/memory.h>
#include <asm/mmu.h>
#include <asm/processor.h>
#include <asm/ptrace.h>
#include <asm/thread_info.h>
#include <asm/uaccess.h>
#include <asm/asm-uaccess.h>
#include <asm/unistd.h>
#include <asm/kernel-pgtable.h>

/*
 * Context tracking subsystem.  Used to instrument transitions
 * between user and kernel mode.
 */
	.macro ct_user_exit, syscall = 0
#ifdef CONFIG_CONTEXT_TRACKING
	bl	context_tracking_user_exit
	.if \syscall == 1
	/*
	 * Save/restore needed during syscalls.  Restore syscall arguments from
	 * the values already saved on stack during kernel_entry.
	 */
	ldp	x0, x1, [sp]
	ldp	x2, x3, [sp, #S_X2]
	ldp	x4, x5, [sp, #S_X4]
	ldp	x6, x7, [sp, #S_X6]
	.endif
#endif
	.endm

	.macro ct_user_enter
#ifdef CONFIG_CONTEXT_TRACKING
	bl	context_tracking_user_enter
#endif
	.endm

/*
 * Bad Abort numbers
 *-----------------
 */
#define BAD_SYNC	0
#define BAD_IRQ		1
#define BAD_FIQ		2
#define BAD_ERROR	3

	.macro kernel_ventry, el, label, regsize = 64
	.align 7
#ifdef CONFIG_UNMAP_KERNEL_AT_EL0
alternative_if ARM64_UNMAP_KERNEL_AT_EL0
	.if	\el == 0
	.if	\regsize == 64
	mrs	x30, tpidrro_el0
	msr	tpidrro_el0, xzr
	.else
	mov	x30, xzr
	.endif
	.endif
alternative_else_nop_endif
#endif

	sub	sp, sp, #S_FRAME_SIZE
	b	el\()\el\()_\label
	.endm

	.macro tramp_alias, dst, sym
	mov_q	\dst, TRAMP_VALIAS
	add	\dst, \dst, #(\sym - .entry.tramp.text)
	.endm

	.macro	kernel_entry, el, regsize = 64
	.if	\regsize == 32
	mov	w0, w0				// zero upper 32 bits of x0
	.endif
	stp	x0, x1, [sp, #16 * 0]
	stp	x2, x3, [sp, #16 * 1]
	stp	x4, x5, [sp, #16 * 2]
	stp	x6, x7, [sp, #16 * 3]
	stp	x8, x9, [sp, #16 * 4]
	stp	x10, x11, [sp, #16 * 5]
	stp	x12, x13, [sp, #16 * 6]
	stp	x14, x15, [sp, #16 * 7]
	stp	x16, x17, [sp, #16 * 8]
	stp	x18, x19, [sp, #16 * 9]
	stp	x20, x21, [sp, #16 * 10]
	stp	x22, x23, [sp, #16 * 11]
	stp	x24, x25, [sp, #16 * 12]
	stp	x26, x27, [sp, #16 * 13]
	stp	x28, x29, [sp, #16 * 14]

	.if	\el == 0
	mrs	x21, sp_el0
	mov	tsk, sp
	and	tsk, tsk, #~(THREAD_SIZE - 1)	// Ensure MDSCR_EL1.SS is clear,
	ldr	x19, [tsk, #TI_FLAGS]		// since we can unmask debug
	disable_step_tsk x19, x20		// exceptions when scheduling.

	mov	x29, xzr			// fp pointed to user-space
	.else
	add	x21, sp, #S_FRAME_SIZE
	get_thread_info tsk
	/* Save the task's original addr_limit and set USER_DS */
	ldr	x20, [tsk, #TI_ADDR_LIMIT]
	str	x20, [sp, #S_ORIG_ADDR_LIMIT]
	mov	x20, #USER_DS
	str	x20, [tsk, #TI_ADDR_LIMIT]
	/* No need to reset PSTATE.UAO, hardware's already set it to 0 for us */
	.endif /* \el == 0 */
	mrs	x22, elr_el1
	mrs	x23, spsr_el1
	stp	lr, x21, [sp, #S_LR]

#ifdef CONFIG_ARM64_SW_TTBR0_PAN
	/*
	 * Set the TTBR0 PAN bit in SPSR. When the exception is taken from
	 * EL0, there is no need to check the state of TTBR0_EL1 since
	 * accesses are always enabled.
	 * Note that the meaning of this bit differs from the ARMv8.1 PAN
	 * feature as all TTBR0_EL1 accesses are disabled, not just those to
	 * user mappings.
	 */
alternative_if ARM64_HAS_PAN
	b	1f				// skip TTBR0 PAN
alternative_else_nop_endif

	.if	\el != 0
	mrs	x21, ttbr0_el1
	tst	x21, #TTBR_ASID_MASK		// Check for the reserved ASID
	orr	x23, x23, #PSR_PAN_BIT		// Set the emulated PAN in the saved SPSR
	b.eq	1f				// TTBR0 access already disabled
	and	x23, x23, #~PSR_PAN_BIT		// Clear the emulated PAN in the saved SPSR
	.endif

	__uaccess_ttbr0_disable x21
1:
#endif

	stp	x22, x23, [sp, #S_PC]

	/*
	 * Set syscallno to -1 by default (overridden later if real syscall).
	 */
	.if	\el == 0
	mvn	x21, xzr
	str	x21, [sp, #S_SYSCALLNO]
	.endif

	/*
	 * Set sp_el0 to current thread_info.
	 */
	.if	\el == 0
	msr	sp_el0, tsk
	.endif

	/*
	 * Registers that may be useful after this macro is invoked:
	 *
	 * x21 - aborted SP
	 * x22 - aborted PC
	 * x23 - aborted PSTATE
	*/
	.endm

	.macro	kernel_exit, el
	.if	\el != 0
	/* Restore the task's original addr_limit. */
	ldr	x20, [sp, #S_ORIG_ADDR_LIMIT]
	str	x20, [tsk, #TI_ADDR_LIMIT]

	/* No need to restore UAO, it will be restored from SPSR_EL1 */
	.endif

	ldp	x21, x22, [sp, #S_PC]		// load ELR, SPSR
	.if	\el == 0
	ct_user_enter
	.endif

#ifdef CONFIG_ARM64_SW_TTBR0_PAN
	/*
	 * Restore access to TTBR0_EL1. If returning to EL0, no need for SPSR
	 * PAN bit checking.
	 */
alternative_if ARM64_HAS_PAN
	b	2f				// skip TTBR0 PAN
alternative_else_nop_endif

	.if	\el != 0
	tbnz	x22, #22, 1f			// Skip re-enabling TTBR0 access if the PSR_PAN_BIT is set
	.endif

	__uaccess_ttbr0_enable x0, x1

	.if	\el == 0
	/*
	 * Enable errata workarounds only if returning to user. The only
	 * workaround currently required for TTBR0_EL1 changes are for the
	 * Cavium erratum 27456 (broadcast TLBI instructions may cause I-cache
	 * corruption).
	 */
	bl	post_ttbr_update_workaround
	.endif
1:
	.if	\el != 0
	and	x22, x22, #~PSR_PAN_BIT		// ARMv8.0 CPUs do not understand this bit
	.endif
2:
#endif

	.if	\el == 0
	ldr	x23, [sp, #S_SP]		// load return stack pointer
	msr	sp_el0, x23
	tst	x22, #PSR_MODE32_BIT		// native task?
	b.eq	3f

#ifdef CONFIG_ARM64_ERRATUM_845719
alternative_if ARM64_WORKAROUND_845719
#ifdef CONFIG_PID_IN_CONTEXTIDR
	mrs	x29, contextidr_el1
	msr	contextidr_el1, x29
#else
	msr contextidr_el1, xzr
#endif
alternative_else_nop_endif
#endif
3:
	.endif

	msr	elr_el1, x21			// set up the return data
	msr	spsr_el1, x22
	ldp	x0, x1, [sp, #16 * 0]
	ldp	x2, x3, [sp, #16 * 1]
	ldp	x4, x5, [sp, #16 * 2]
	ldp	x6, x7, [sp, #16 * 3]
	ldp	x8, x9, [sp, #16 * 4]
	ldp	x10, x11, [sp, #16 * 5]
	ldp	x12, x13, [sp, #16 * 6]
	ldp	x14, x15, [sp, #16 * 7]
	ldp	x16, x17, [sp, #16 * 8]
	ldp	x18, x19, [sp, #16 * 9]
	ldp	x20, x21, [sp, #16 * 10]
	ldp	x22, x23, [sp, #16 * 11]
	ldp	x24, x25, [sp, #16 * 12]
	ldp	x26, x27, [sp, #16 * 13]
	ldp	x28, x29, [sp, #16 * 14]
	ldr	lr, [sp, #S_LR]
	add	sp, sp, #S_FRAME_SIZE		// restore sp

	.if	\el == 0
alternative_insn eret, nop, ARM64_UNMAP_KERNEL_AT_EL0
#ifdef CONFIG_UNMAP_KERNEL_AT_EL0
	bne	4f
	msr	far_el1, x30
	tramp_alias	x30, tramp_exit_native
	br	x30
4:
	tramp_alias	x30, tramp_exit_compat
	br	x30
#endif
	.else
	eret
	.endif
	.endm

	.macro	irq_stack_entry
	mov	x19, sp			// preserve the original sp

	/*
	 * Compare sp with the current thread_info, if the top
	 * ~(THREAD_SIZE - 1) bits match, we are on a task stack, and
	 * should switch to the irq stack.
	 */
	and	x25, x19, #~(THREAD_SIZE - 1)
	cmp	x25, tsk
	b.ne	9998f

	this_cpu_ptr irq_stack, x25, x26
	mov	x26, #IRQ_STACK_START_SP
	add	x26, x25, x26

	/* switch to the irq stack */
	mov	sp, x26

	/*
	 * Add a dummy stack frame, this non-standard format is fixed up
	 * by unwind_frame()
	 */
	stp     x29, x19, [sp, #-16]!
	mov	x29, sp

9998:
	.endm

	/*
	 * x19 should be preserved between irq_stack_entry and
	 * irq_stack_exit.
	 */
	.macro	irq_stack_exit
	mov	sp, x19
	.endm

/*
 * These are the registers used in the syscall handler, and allow us to
 * have in theory up to 7 arguments to a function - x0 to x6.
 *
 * x7 is reserved for the system call number in 32-bit mode.
 */
sc_nr	.req	x25		// number of system calls
scno	.req	x26		// syscall number
stbl	.req	x27		// syscall table pointer
tsk	.req	x28		// current thread_info

/*
 * Interrupt handling.
 */
	.macro	irq_handler
	ldr_l	x1, handle_arch_irq
	mov	x0, sp
	irq_stack_entry
	blr	x1
	irq_stack_exit
	.endm

	.text

/*
 * Exception vectors.
 */
	.pushsection ".entry.text", "ax"

	.align	11
ENTRY(vectors)
	kernel_ventry	1, sync_invalid			// Synchronous EL1t
	kernel_ventry	1, irq_invalid			// IRQ EL1t
	kernel_ventry	1, fiq_invalid			// FIQ EL1t
	kernel_ventry	1, error_invalid		// Error EL1t

	kernel_ventry	1, sync				// Synchronous EL1h
	kernel_ventry	1, irq				// IRQ EL1h
	kernel_ventry	1, fiq_invalid			// FIQ EL1h
	kernel_ventry	1, serr				// Error EL1h

	kernel_ventry	0, sync				// Synchronous 64-bit EL0
	kernel_ventry	0, irq				// IRQ 64-bit EL0
	kernel_ventry	0, fiq_invalid			// FIQ 64-bit EL0
	kernel_ventry	0, serr				// Error 64-bit EL0

#ifdef CONFIG_COMPAT
	kernel_ventry	0, sync_compat, 32		// Synchronous 32-bit EL0
	kernel_ventry	0, irq_compat, 32		// IRQ 32-bit EL0
	kernel_ventry	0, fiq_invalid_compat, 32	// FIQ 32-bit EL0
	kernel_ventry	0, serr_compat, 32		// Error 32-bit EL0
#else
	kernel_ventry	0, sync_invalid, 32		// Synchronous 32-bit EL0
	kernel_ventry	0, irq_invalid, 32		// IRQ 32-bit EL0
	kernel_ventry	0, fiq_invalid, 32		// FIQ 32-bit EL0
	kernel_ventry	0, error_invalid, 32		// Error 32-bit EL0
#endif
END(vectors)

/*
 * Invalid mode handlers
 */
	.macro	inv_entry, el, reason, regsize = 64
	kernel_entry \el, \regsize
	mov	x0, sp
	mov	x1, #\reason
	mrs	x2, esr_el1
	b	bad_mode
	.endm

el0_sync_invalid:
	inv_entry 0, BAD_SYNC
ENDPROC(el0_sync_invalid)

el0_irq_invalid:
	inv_entry 0, BAD_IRQ
ENDPROC(el0_irq_invalid)

el0_fiq_invalid:
	inv_entry 0, BAD_FIQ
ENDPROC(el0_fiq_invalid)

el0_error_invalid:
	inv_entry 0, BAD_ERROR
ENDPROC(el0_error_invalid)

#ifdef CONFIG_COMPAT
el0_fiq_invalid_compat:
	inv_entry 0, BAD_FIQ, 32
ENDPROC(el0_fiq_invalid_compat)

el0_error_invalid_compat:
	inv_entry 0, BAD_ERROR, 32
ENDPROC(el0_error_invalid_compat)
#endif

el1_sync_invalid:
	inv_entry 1, BAD_SYNC
ENDPROC(el1_sync_invalid)

el1_irq_invalid:
	inv_entry 1, BAD_IRQ
ENDPROC(el1_irq_invalid)

el1_fiq_invalid:
	inv_entry 1, BAD_FIQ
ENDPROC(el1_fiq_invalid)

el1_error_invalid:
	inv_entry 1, BAD_ERROR
ENDPROC(el1_error_invalid)

/*
 * EL1 mode handlers.
 */
	.align	6
el1_sync:
	kernel_entry 1
	mrs	x1, esr_el1			// read the syndrome register
	lsr	x24, x1, #ESR_ELx_EC_SHIFT	// exception class
	cmp	x24, #ESR_ELx_EC_DABT_CUR	// data abort in EL1
	b.eq	el1_da
	cmp	x24, #ESR_ELx_EC_IABT_CUR	// instruction abort in EL1
	b.eq	el1_ia
	cmp	x24, #ESR_ELx_EC_SYS64		// configurable trap
	b.eq	el1_undef
	cmp	x24, #ESR_ELx_EC_SP_ALIGN	// stack alignment exception
	b.eq	el1_sp_pc
	cmp	x24, #ESR_ELx_EC_PC_ALIGN	// pc alignment exception
	b.eq	el1_sp_pc
	cmp	x24, #ESR_ELx_EC_UNKNOWN	// unknown exception in EL1
	b.eq	el1_undef
	cmp	x24, #ESR_ELx_EC_BREAKPT_CUR	// debug exception in EL1
	b.ge	el1_dbg
	b	el1_inv

el1_ia:
	/*
	 * Fall through to the Data abort case
	 */
el1_da:
	/*
	 * Data abort handling
	 */
	mrs	x3, far_el1
	enable_dbg
	// re-enable interrupts if they were enabled in the aborted context
	tbnz	x23, #7, 1f			// PSR_I_BIT
	enable_irq
1:
	clear_address_tag x0, x3
	mov	x2, sp				// struct pt_regs
	bl	do_mem_abort

	// disable interrupts before pulling preserved data off the stack
	disable_irq
	kernel_exit 1
el1_sp_pc:
	/*
	 * Stack or PC alignment exception handling
	 */
	mrs	x0, far_el1
	enable_dbg
	mov	x2, sp
	b	do_sp_pc_abort
el1_undef:
	/*
	 * Undefined instruction
	 */
	enable_dbg
	mov	x0, sp
	bl	do_undefinstr
	kernel_exit 1
el1_dbg:
	/*
	 * Debug exception handling
	 */
	cmp	x24, #ESR_ELx_EC_BRK64		// if BRK64
	cinc	x24, x24, eq			// set bit '0'
	tbz	x24, #0, el1_inv		// EL1 only
	mrs	x0, far_el1
	mov	x2, sp				// struct pt_regs
	bl	do_debug_exception
	kernel_exit 1
el1_inv:
	// TODO: add support for undefined instructions in kernel mode
	enable_dbg
	mov	x0, sp
	mov	x2, x1
	mov	x1, #BAD_SYNC
	b	bad_mode
ENDPROC(el1_sync)

	.align	6
el1_irq:
	kernel_entry 1
	enable_dbg
#ifdef CONFIG_TRACE_IRQFLAGS
	bl	trace_hardirqs_off
#endif

	irq_handler

#ifdef CONFIG_PREEMPT
	ldr	w24, [tsk, #TI_PREEMPT]		// get preempt count
	cbnz	w24, 1f				// preempt count != 0
	ldr	x0, [tsk, #TI_FLAGS]		// get flags
	tbz	x0, #TIF_NEED_RESCHED, 1f	// needs rescheduling?
	bl	el1_preempt
1:
#endif
#ifdef CONFIG_TRACE_IRQFLAGS
	bl	trace_hardirqs_on
#endif
	kernel_exit 1
ENDPROC(el1_irq)

#ifdef CONFIG_PREEMPT
el1_preempt:
	mov	x24, lr
1:	bl	preempt_schedule_irq		// irq en/disable is done inside
	ldr	x0, [tsk, #TI_FLAGS]		// get new tasks TI_FLAGS
	tbnz	x0, #TIF_NEED_RESCHED, 1b	// needs rescheduling?
	ret	x24
#endif

el1_serr:
	kernel_entry 1
	enable_dbg
	// re-enable interrupts if they were enabled in the aborted context
	tbnz	x23, #7, 1f			// PSR_I_BIT
	enable_irq
1:
	mrs	x0, daif
	mrs	x1, spsr_el1
	mov	x2, sp				// struct pt_regs
	bl	handle_serr
	// disable interrupts before pulling preserved data off the stack
	disable_irq
	kernel_exit 1
ENDPROC(el1_serr)

el0_serr:
	kernel_entry 0
	// enable interrupts before calling the main handler
	enable_dbg_and_irq
	ct_user_exit
	mrs	x0, daif
	mrs	x1, spsr_el1
	mov	x2, sp
	bl	handle_serr
	b	ret_to_user
ENDPROC(el0_serr)

#ifdef CONFIG_COMPAT
el0_serr_compat:
        kernel_entry 0, 32
        // enable interrupts before calling the main handler
        enable_dbg_and_irq
        ct_user_exit
        mrs     x0, daif
        mrs     x1, spsr_el1
        mov     x2, sp
        bl      handle_serr
        b       ret_to_user
ENDPROC(el0_serr_compat)
#endif

/*
 * EL0 mode handlers.
 */
	.align	6
el0_sync:
	kernel_entry 0
	mrs	x25, esr_el1			// read the syndrome register
	lsr	x24, x25, #ESR_ELx_EC_SHIFT	// exception class
	cmp	x24, #ESR_ELx_EC_SVC64		// SVC in 64-bit state
	b.eq	el0_svc
	cmp	x24, #ESR_ELx_EC_DABT_LOW	// data abort in EL0
	b.eq	el0_da
	cmp	x24, #ESR_ELx_EC_IABT_LOW	// instruction abort in EL0
	b.eq	el0_ia
	cmp	x24, #ESR_ELx_EC_FP_ASIMD	// FP/ASIMD access
	b.eq	el0_fpsimd_acc
	cmp	x24, #ESR_ELx_EC_FP_EXC64	// FP/ASIMD exception
	b.eq	el0_fpsimd_exc
	cmp	x24, #ESR_ELx_EC_SYS64		// configurable trap
	b.eq	el0_sys
	cmp	x24, #ESR_ELx_EC_SP_ALIGN	// stack alignment exception
	b.eq	el0_sp_pc
	cmp	x24, #ESR_ELx_EC_PC_ALIGN	// pc alignment exception
	b.eq	el0_sp_pc
	cmp	x24, #ESR_ELx_EC_UNKNOWN	// unknown exception in EL0
	b.eq	el0_undef
	cmp	x24, #ESR_ELx_EC_BREAKPT_LOW	// debug exception in EL0
	b.ge	el0_dbg
	b	el0_inv

#ifdef CONFIG_COMPAT
	.align	6
el0_sync_compat:
	kernel_entry 0, 32
	mrs	x25, esr_el1			// read the syndrome register
	lsr	x24, x25, #ESR_ELx_EC_SHIFT	// exception class
	cmp	x24, #ESR_ELx_EC_SVC32		// SVC in 32-bit state
	b.eq	el0_svc_compat
	cmp	x24, #ESR_ELx_EC_DABT_LOW	// data abort in EL0
	b.eq	el0_da
	cmp	x24, #ESR_ELx_EC_IABT_LOW	// instruction abort in EL0
	b.eq	el0_ia
	cmp	x24, #ESR_ELx_EC_FP_ASIMD	// FP/ASIMD access
	b.eq	el0_fpsimd_acc
	cmp	x24, #ESR_ELx_EC_FP_EXC32	// FP/ASIMD exception
	b.eq	el0_fpsimd_exc
	cmp	x24, #ESR_ELx_EC_PC_ALIGN	// pc alignment exception
	b.eq	el0_sp_pc
	cmp	x24, #ESR_ELx_EC_UNKNOWN	// unknown exception in EL0
	b.eq	el0_undef
	cmp	x24, #ESR_ELx_EC_CP15_32	// CP15 MRC/MCR trap
	b.eq	el0_undef
	cmp	x24, #ESR_ELx_EC_CP15_64	// CP15 MRRC/MCRR trap
	b.eq	el0_undef
	cmp	x24, #ESR_ELx_EC_CP14_MR	// CP14 MRC/MCR trap
	b.eq	el0_undef
	cmp	x24, #ESR_ELx_EC_CP14_LS	// CP14 LDC/STC trap
	b.eq	el0_undef
	cmp	x24, #ESR_ELx_EC_CP14_64	// CP14 MRRC/MCRR trap
	b.eq	el0_undef
	cmp	x24, #ESR_ELx_EC_BREAKPT_LOW	// debug exception in EL0
	b.ge	el0_dbg
	b	el0_inv
el0_svc_compat:
	/*
	 * AArch32 syscall handling
	 */
	adrp	stbl, compat_sys_call_table	// load compat syscall table pointer
	uxtw	scno, w7			// syscall number in w7 (r7)
	mov     sc_nr, #__NR_compat_syscalls
	b	el0_svc_naked

	.align	6
el0_irq_compat:
	kernel_entry 0, 32
	b	el0_irq_naked
#endif

el0_da:
	/*
	 * Data abort handling
	 */
	mrs	x26, far_el1
	// enable interrupts before calling the main handler
	enable_dbg_and_irq
	ct_user_exit
	clear_address_tag x0, x26
	mov	x1, x25
	mov	x2, sp
	bl	do_mem_abort
	b	ret_to_user
el0_ia:
	/*
	 * Instruction abort handling
	 */
	mrs	x26, far_el1
<<<<<<< HEAD
	// enable interrupts before calling the main handler
	enable_dbg
=======
	msr     daifclr, #(8 | 4 | 1)
#ifdef CONFIG_TRACE_IRQFLAGS
	bl	trace_hardirqs_off
#endif
>>>>>>> f52f40e9
	ct_user_exit
	mov	x0, x26
	mov	x1, x25
	mov	x2, sp
	bl	do_el0_ia_bp_hardening
	b	ret_to_user
el0_fpsimd_acc:
	/*
	 * Floating Point or Advanced SIMD access
	 */
	enable_dbg
	ct_user_exit
	mov	x0, x25
	mov	x1, sp
	bl	do_fpsimd_acc
	b	ret_to_user
el0_fpsimd_exc:
	/*
	 * Floating Point or Advanced SIMD exception
	 */
	enable_dbg
	ct_user_exit
	mov	x0, x25
	mov	x1, sp
	bl	do_fpsimd_exc
	b	ret_to_user
el0_sp_pc:
	/*
	 * Stack or PC alignment exception handling
	 */
	mrs	x26, far_el1
	enable_dbg
#ifdef CONFIG_TRACE_IRQFLAGS
	bl	trace_hardirqs_off
#endif
	ct_user_exit
	mov	x0, x26
	mov	x1, x25
	mov	x2, sp
	bl	do_el0_sp_pc_abort_bp_hardening
	b	ret_to_user
el0_undef:
	/*
	 * Undefined instruction
	 */
	// enable interrupts before calling the main handler
	enable_dbg_and_irq
	ct_user_exit
	mov	x0, sp
	bl	do_undefinstr
	b	ret_to_user
el0_sys:
	/*
	 * System instructions, for trapped cache maintenance instructions
	 */
	enable_dbg_and_irq
	ct_user_exit
	mov	x0, x25
	mov	x1, sp
	bl	do_sysinstr
	b	ret_to_user
el0_dbg:
	/*
	 * Debug exception handling
	 */
	tbnz	x24, #0, el0_inv		// EL0 only
	mrs	x0, elr_el1
	bl	do_el0_bp_hardening
	mrs	x0, far_el1
	mov	x1, x25
	mov	x2, sp
	bl	do_debug_exception
	enable_dbg
	ct_user_exit
	b	ret_to_user
el0_inv:
	enable_dbg
	ct_user_exit
	mov	x0, sp
	mov	x1, #BAD_SYNC
	mov	x2, x25
	bl	bad_el0_sync
	b	ret_to_user
ENDPROC(el0_sync)

	.align	6
el0_irq:
	kernel_entry 0
el0_irq_naked:
	enable_dbg
#ifdef CONFIG_TRACE_IRQFLAGS
	bl	trace_hardirqs_off
#endif

	ct_user_exit
<<<<<<< HEAD
	mrs	x0, elr_el1
	bl	do_el0_bp_hardening
=======
#ifdef CONFIG_HARDEN_BRANCH_PREDICTOR
	tbz	x22, #55, 1f
	bl	do_el0_irq_bp_hardening
1:
#endif
>>>>>>> f52f40e9
	irq_handler

#ifdef CONFIG_TRACE_IRQFLAGS
	bl	trace_hardirqs_on
#endif
	b	ret_to_user
ENDPROC(el0_irq)

/*
 * Register switch for AArch64. The callee-saved registers need to be saved
 * and restored. On entry:
 *   x0 = previous task_struct (must be preserved across the switch)
 *   x1 = next task_struct
 * Previous and next are guaranteed not to be the same.
 *
 */
ENTRY(cpu_switch_to)
	mov	x10, #THREAD_CPU_CONTEXT
	add	x8, x0, x10
	mov	x9, sp
	stp	x19, x20, [x8], #16		// store callee-saved registers
	stp	x21, x22, [x8], #16
	stp	x23, x24, [x8], #16
	stp	x25, x26, [x8], #16
	stp	x27, x28, [x8], #16
	stp	x29, x9, [x8], #16
	str	lr, [x8]
	add	x8, x1, x10
	ldp	x19, x20, [x8], #16		// restore callee-saved registers
	ldp	x21, x22, [x8], #16
	ldp	x23, x24, [x8], #16
	ldp	x25, x26, [x8], #16
	ldp	x27, x28, [x8], #16
	ldp	x29, x9, [x8], #16
	ldr	lr, [x8]
	mov	sp, x9
	and	x9, x9, #~(THREAD_SIZE - 1)
	msr	sp_el0, x9
	ret
ENDPROC(cpu_switch_to)

/*
 * This is the fast syscall return path.  We do as little as possible here,
 * and this includes saving x0 back into the kernel stack.
 */
ret_fast_syscall:
	disable_irq				// disable interrupts
	str	x0, [sp, #S_X0]			// returned x0
	ldr	x1, [tsk, #TI_FLAGS]		// re-check for syscall tracing
	and	x2, x1, #_TIF_SYSCALL_WORK
	cbnz	x2, ret_fast_syscall_trace
	and	x2, x1, #_TIF_WORK_MASK
	cbnz	x2, work_pending
	enable_step_tsk x1, x2
	kernel_exit 0
ret_fast_syscall_trace:
	enable_irq				// enable interrupts
	b	__sys_trace_return_skipped	// we already saved x0

/*
 * Ok, we need to do extra processing, enter the slow path.
 */
work_pending:
	mov	x0, sp				// 'regs'
	bl	do_notify_resume
#ifdef CONFIG_TRACE_IRQFLAGS
	bl	trace_hardirqs_on		// enabled while in userspace
#endif
	ldr	x1, [tsk, #TI_FLAGS]		// re-check for single-step
	b	finish_ret_to_user
/*
 * "slow" syscall return path.
 */
ret_to_user:
	disable_irq				// disable interrupts
	ldr	x1, [tsk, #TI_FLAGS]
	and	x2, x1, #_TIF_WORK_MASK
	cbnz	x2, work_pending
finish_ret_to_user:
	enable_step_tsk x1, x2
	kernel_exit 0
ENDPROC(ret_to_user)

/*
 * This is how we return from a fork.
 */
ENTRY(ret_from_fork)
	bl	schedule_tail
	cbz	x19, 1f				// not a kernel thread
	mov	x0, x20
	blr	x19
1:	get_thread_info tsk
	b	ret_to_user
ENDPROC(ret_from_fork)

/*
 * SVC handler.
 */
	.align	6
el0_svc:
	adrp	stbl, sys_call_table		// load syscall table pointer
	uxtw	scno, w8			// syscall number in w8
	mov	sc_nr, #__NR_syscalls
el0_svc_naked:					// compat entry point
	stp	x0, scno, [sp, #S_ORIG_X0]	// save the original x0 and syscall number
	enable_dbg_and_irq
	ct_user_exit 1

	ldr	x16, [tsk, #TI_FLAGS]		// check for syscall hooks
	tst	x16, #_TIF_SYSCALL_WORK
	b.ne	__sys_trace
	cmp     scno, sc_nr                     // check upper syscall limit
	b.hs	ni_sys
	mask_nospec64 scno, sc_nr, x19	// enforce bounds for syscall number
	ldr	x16, [stbl, scno, lsl #3]	// address in the syscall table
	blr	x16				// call sys_* routine
	b	ret_fast_syscall
ni_sys:
	mov	x0, sp
	bl	do_ni_syscall
	b	ret_fast_syscall
ENDPROC(el0_svc)

	/*
	 * This is the really slow path.  We're going to be doing context
	 * switches, and waiting for our parent to respond.
	 */
__sys_trace:
	mov	w0, #-1				// set default errno for
	cmp     scno, x0			// user-issued syscall(-1)
	b.ne	1f
	mov	x0, #-ENOSYS
	str	x0, [sp, #S_X0]
1:	mov	x0, sp
	bl	syscall_trace_enter
	cmp	w0, #-1				// skip the syscall?
	b.eq	__sys_trace_return_skipped
	uxtw	scno, w0			// syscall number (possibly new)
	mov	x1, sp				// pointer to regs
	cmp	scno, sc_nr			// check upper syscall limit
	b.hs	__ni_sys_trace
	ldp	x0, x1, [sp]			// restore the syscall args
	ldp	x2, x3, [sp, #S_X2]
	ldp	x4, x5, [sp, #S_X4]
	ldp	x6, x7, [sp, #S_X6]
	ldr	x16, [stbl, scno, lsl #3]	// address in the syscall table
	blr	x16				// call sys_* routine

__sys_trace_return:
	str	x0, [sp, #S_X0]			// save returned x0
__sys_trace_return_skipped:
	mov	x0, sp
	bl	syscall_trace_exit
	b	ret_to_user

__ni_sys_trace:
	mov	x0, sp
	bl	do_ni_syscall
	b	__sys_trace_return

	.popsection				// .entry.text

#ifdef CONFIG_UNMAP_KERNEL_AT_EL0
/*
 * Exception vectors trampoline.
 */
	.pushsection ".entry.tramp.text", "ax"

	.macro tramp_map_kernel, tmp
	mrs	\tmp, ttbr1_el1
	sub	\tmp, \tmp, #(SWAPPER_DIR_SIZE + RESERVED_TTBR0_SIZE)
	bic	\tmp, \tmp, #USER_ASID_FLAG
	msr	ttbr1_el1, \tmp
#ifdef CONFIG_ARCH_MSM8996
	/* ASID already in \tmp[63:48] */
	movk	\tmp, #:abs_g2_nc:(TRAMP_VALIAS >> 12)
	movk	\tmp, #:abs_g1_nc:(TRAMP_VALIAS >> 12)
	/* 2MB boundary containing the vectors, so we nobble the walk cache */
	movk	\tmp, #:abs_g0_nc:((TRAMP_VALIAS & ~(SZ_2M - 1)) >> 12)
	isb
	tlbi	vae1, \tmp
	dsb	nsh
#endif /* CONFIG_ARCH_MSM8996 */
	.endm

	.macro tramp_unmap_kernel, tmp
	mrs	\tmp, ttbr1_el1
	add	\tmp, \tmp, #(SWAPPER_DIR_SIZE + RESERVED_TTBR0_SIZE)
	orr	\tmp, \tmp, #USER_ASID_FLAG
	msr	ttbr1_el1, \tmp
	/*
	 * We avoid running the post_ttbr_update_workaround here because
	 * it's only needed by Cavium ThunderX, which requires KPTI to be
	 * disabled.
	 */
	.endm

	.macro tramp_ventry, regsize = 64
	.align	7
1:
	.if	\regsize == 64
	msr	tpidrro_el0, x30	// Restored in kernel_ventry
	.endif
	/*
	 * Defend against branch aliasing attacks by pushing a dummy
	 * entry onto the return stack and using a RET instruction to
	 * enter the full-fat kernel vectors.
	 */
	bl	2f
	b	.
2:
	tramp_map_kernel	x30
#ifdef CONFIG_RANDOMIZE_BASE
	adr	x30, tramp_vectors + PAGE_SIZE
#ifndef CONFIG_ARCH_MSM8996
	isb
#endif
	ldr	x30, [x30]
#else
	ldr	x30, =vectors
#endif
	prfm	plil1strm, [x30, #(1b - tramp_vectors)]
	msr	vbar_el1, x30
	add	x30, x30, #(1b - tramp_vectors)
	isb
	ret
	.endm

	.macro tramp_exit, regsize = 64
	adr	x30, tramp_vectors
	msr	vbar_el1, x30
	tramp_unmap_kernel	x30
	.if	\regsize == 64
	mrs	x30, far_el1
	.endif
	eret
	.endm

	.align	11
ENTRY(tramp_vectors)
	.space	0x400

	tramp_ventry
	tramp_ventry
	tramp_ventry
	tramp_ventry

	tramp_ventry	32
	tramp_ventry	32
	tramp_ventry	32
	tramp_ventry	32
END(tramp_vectors)

ENTRY(tramp_exit_native)
	tramp_exit
END(tramp_exit_native)

ENTRY(tramp_exit_compat)
	tramp_exit	32
END(tramp_exit_compat)

	.ltorg
	.popsection				// .entry.tramp.text
#ifdef CONFIG_RANDOMIZE_BASE
	.pushsection ".rodata", "a"
	.align PAGE_SHIFT
	.globl	__entry_tramp_data_start
__entry_tramp_data_start:
	.quad	vectors
	.popsection				// .rodata
#endif /* CONFIG_RANDOMIZE_BASE */
#endif /* CONFIG_UNMAP_KERNEL_AT_EL0 */

/*
 * Special system call wrappers.
 */
ENTRY(sys_rt_sigreturn_wrapper)
	mov	x0, sp
	b	sys_rt_sigreturn
ENDPROC(sys_rt_sigreturn_wrapper)<|MERGE_RESOLUTION|>--- conflicted
+++ resolved
@@ -691,15 +691,12 @@
 	 * Instruction abort handling
 	 */
 	mrs	x26, far_el1
-<<<<<<< HEAD
 	// enable interrupts before calling the main handler
 	enable_dbg
-=======
 	msr     daifclr, #(8 | 4 | 1)
 #ifdef CONFIG_TRACE_IRQFLAGS
 	bl	trace_hardirqs_off
 #endif
->>>>>>> f52f40e9
 	ct_user_exit
 	mov	x0, x26
 	mov	x1, x25
@@ -795,16 +792,11 @@
 #endif
 
 	ct_user_exit
-<<<<<<< HEAD
-	mrs	x0, elr_el1
-	bl	do_el0_bp_hardening
-=======
 #ifdef CONFIG_HARDEN_BRANCH_PREDICTOR
 	tbz	x22, #55, 1f
 	bl	do_el0_irq_bp_hardening
 1:
 #endif
->>>>>>> f52f40e9
 	irq_handler
 
 #ifdef CONFIG_TRACE_IRQFLAGS
