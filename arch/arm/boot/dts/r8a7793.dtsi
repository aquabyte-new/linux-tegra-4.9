--- conflicted
+++ resolved
@@ -517,11 +517,7 @@
 		clocks = <&mstp3_clks R8A7793_CLK_SDHI0>;
 		dmas = <&dmac0 0xcd>, <&dmac0 0xce>;
 		dma-names = "tx", "rx";
-<<<<<<< HEAD
-		power-domains = <&cpg_clocks>;
-=======
-		power-domains = <&sysc R8A7793_PD_ALWAYS_ON>;
->>>>>>> 88f18476
+		power-domains = <&sysc R8A7793_PD_ALWAYS_ON>;
 		status = "disabled";
 	};
 
@@ -532,11 +528,7 @@
 		clocks = <&mstp3_clks R8A7793_CLK_SDHI1>;
 		dmas = <&dmac0 0xc1>, <&dmac0 0xc2>;
 		dma-names = "tx", "rx";
-<<<<<<< HEAD
-		power-domains = <&cpg_clocks>;
-=======
-		power-domains = <&sysc R8A7793_PD_ALWAYS_ON>;
->>>>>>> 88f18476
+		power-domains = <&sysc R8A7793_PD_ALWAYS_ON>;
 		status = "disabled";
 	};
 
@@ -547,11 +539,7 @@
 		clocks = <&mstp3_clks R8A7793_CLK_SDHI2>;
 		dmas = <&dmac0 0xd3>, <&dmac0 0xd4>;
 		dma-names = "tx", "rx";
-<<<<<<< HEAD
-		power-domains = <&cpg_clocks>;
-=======
-		power-domains = <&sysc R8A7793_PD_ALWAYS_ON>;
->>>>>>> 88f18476
+		power-domains = <&sysc R8A7793_PD_ALWAYS_ON>;
 		status = "disabled";
 	};
 
@@ -861,11 +849,7 @@
 		clocks = <&mstp9_clks R8A7793_CLK_RCAN0>,
 			 <&cpg_clocks R8A7793_CLK_RCAN>, <&can_clk>;
 		clock-names = "clkp1", "clkp2", "can_clk";
-<<<<<<< HEAD
-		power-domains = <&cpg_clocks>;
-=======
-		power-domains = <&sysc R8A7793_PD_ALWAYS_ON>;
->>>>>>> 88f18476
+		power-domains = <&sysc R8A7793_PD_ALWAYS_ON>;
 		status = "disabled";
 	};
 
@@ -876,11 +860,7 @@
 		clocks = <&mstp9_clks R8A7793_CLK_RCAN1>,
 			 <&cpg_clocks R8A7793_CLK_RCAN>, <&can_clk>;
 		clock-names = "clkp1", "clkp2", "can_clk";
-<<<<<<< HEAD
-		power-domains = <&cpg_clocks>;
-=======
-		power-domains = <&sysc R8A7793_PD_ALWAYS_ON>;
->>>>>>> 88f18476
+		power-domains = <&sysc R8A7793_PD_ALWAYS_ON>;
 		status = "disabled";
 	};
 
@@ -930,10 +910,6 @@
 			#clock-cells = <0>;
 			/* This value must be overridden by the board. */
 			clock-frequency = <0>;
-<<<<<<< HEAD
-=======
-			status = "disabled";
->>>>>>> 88f18476
 		};
 
 		/* External SCIF clock */
