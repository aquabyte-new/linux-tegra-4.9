if ARCH_OMAP2PLUS

menu "TI OMAP2/3/4 Specific Features"

config ARCH_OMAP2PLUS_TYPICAL
	bool "Typical OMAP configuration"
	default y
	select AEABI
	select REGULATOR
	select PM_RUNTIME
	select VFP
	select NEON if ARCH_OMAP3 || ARCH_OMAP4 || SOC_OMAP5
	select SERIAL_OMAP
	select SERIAL_OMAP_CONSOLE
	select I2C
	select I2C_OMAP
	select MENELAUS if ARCH_OMAP2
	select TWL4030_CORE if ARCH_OMAP3 || ARCH_OMAP4
	select TWL4030_POWER if ARCH_OMAP3 || ARCH_OMAP4
	select HIGHMEM
	help
	  Compile a kernel suitable for booting most boards

config SOC_HAS_OMAP2_SDRC
	bool "OMAP2 SDRAM Controller support"

config ARCH_OMAP2
	bool "TI OMAP2"
	depends on ARCH_OMAP2PLUS
	default y
	select CPU_V6
	select MULTI_IRQ_HANDLER
	select SOC_HAS_OMAP2_SDRC

config ARCH_OMAP3
	bool "TI OMAP3"
	depends on ARCH_OMAP2PLUS
	default y
	select CPU_V7
	select USB_ARCH_HAS_EHCI if USB_SUPPORT
	select ARCH_HAS_OPP
	select PM_RUNTIME if CPU_IDLE
	select PM_OPP if PM
	select ARM_CPU_SUSPEND if PM
	select MULTI_IRQ_HANDLER
	select SOC_HAS_OMAP2_SDRC
	select OMAP_INTERCONNECT

config ARCH_OMAP4
	bool "TI OMAP4"
	default y
	depends on ARCH_OMAP2PLUS
	select CACHE_L2X0
	select CPU_V7
	select ARM_GIC
	select HAVE_SMP
	select LOCAL_TIMERS if SMP
	select PL310_ERRATA_588369
	select PL310_ERRATA_727915
	select ARM_ERRATA_720789
	select ARCH_HAS_OPP
	select PM_RUNTIME if CPU_IDLE
	select PM_OPP if PM
	select USB_ARCH_HAS_EHCI if USB_SUPPORT
	select ARM_CPU_SUSPEND if PM
<<<<<<< HEAD
	select ARCH_NEEDS_CPU_IDLE_COUPLED if SMP
=======
	select ARCH_NEEDS_CPU_IDLE_COUPLED
	select OMAP_INTERCONNECT
>>>>>>> 0ee7261c

config SOC_OMAP5
	bool "TI OMAP5"
	select CPU_V7
	select ARM_GIC
	select HAVE_SMP
	select ARM_CPU_SUSPEND if PM

comment "OMAP Core Type"
	depends on ARCH_OMAP2

config SOC_OMAP2420
	bool "OMAP2420 support"
	depends on ARCH_OMAP2
	default y
	select OMAP_DM_TIMER
	select SOC_HAS_OMAP2_SDRC

config SOC_OMAP2430
	bool "OMAP2430 support"
	depends on ARCH_OMAP2
	default y
	select SOC_HAS_OMAP2_SDRC

config SOC_OMAP3430
	bool "OMAP3430 support"
	depends on ARCH_OMAP3
	default y
	select SOC_HAS_OMAP2_SDRC

config SOC_TI81XX
	bool "TI81XX support"
	depends on ARCH_OMAP3
	default y

config SOC_AM33XX
	bool "AM33XX support"
	default y
	select CPU_V7
	select ARM_CPU_SUSPEND if PM
	select MULTI_IRQ_HANDLER

config OMAP_PACKAGE_ZAF
       bool

config OMAP_PACKAGE_ZAC
       bool

config OMAP_PACKAGE_CBC
       bool

config OMAP_PACKAGE_CBB
       bool

config OMAP_PACKAGE_CUS
       bool

config OMAP_PACKAGE_CBP
       bool

config OMAP_PACKAGE_CBL
       bool

config OMAP_PACKAGE_CBS
       bool

comment "OMAP Board Type"
	depends on ARCH_OMAP2PLUS

config MACH_OMAP_GENERIC
	bool "Generic OMAP2+ board"
	depends on ARCH_OMAP2PLUS
	default y
	help
	  Support for generic TI OMAP2+ boards using Flattened Device Tree.
	  More information at Documentation/devicetree

config MACH_OMAP2_TUSB6010
	bool
	depends on ARCH_OMAP2 && SOC_OMAP2420
	default y if MACH_NOKIA_N8X0

config MACH_OMAP_H4
	bool "OMAP 2420 H4 board"
	depends on SOC_OMAP2420
	default y
	select OMAP_PACKAGE_ZAF
	select OMAP_DEBUG_DEVICES

config MACH_OMAP_APOLLON
	bool "OMAP 2420 Apollon board"
	depends on SOC_OMAP2420
	default y
	select OMAP_PACKAGE_ZAC

config MACH_OMAP_2430SDP
	bool "OMAP 2430 SDP board"
	depends on SOC_OMAP2430
	default y
	select OMAP_PACKAGE_ZAC

config MACH_OMAP3_BEAGLE
	bool "OMAP3 BEAGLE board"
	depends on ARCH_OMAP3
	default y
	select OMAP_PACKAGE_CBB

config MACH_DEVKIT8000
	bool "DEVKIT8000 board"
	depends on ARCH_OMAP3
	default y
	select OMAP_PACKAGE_CUS

config MACH_OMAP_LDP
	bool "OMAP3 LDP board"
	depends on ARCH_OMAP3
	default y
	select OMAP_PACKAGE_CBB

config MACH_OMAP3530_LV_SOM
	bool "OMAP3 Logic 3530 LV SOM board"
	depends on ARCH_OMAP3
	select OMAP_PACKAGE_CBB
	default y
	help
	 Support for the LogicPD OMAP3530 SOM Development kit
	 for full description please see the products webpage at
	 http://www.logicpd.com/products/development-kits/texas-instruments-zoom%E2%84%A2-omap35x-development-kit

config MACH_OMAP3_TORPEDO
	bool "OMAP3 Logic 35x Torpedo board"
	depends on ARCH_OMAP3
	select OMAP_PACKAGE_CBB
	default y
	help
	 Support for the LogicPD OMAP35x Torpedo Development kit
	 for full description please see the products webpage at
	 http://www.logicpd.com/products/development-kits/zoom-omap35x-torpedo-development-kit

config MACH_OVERO
	bool "Gumstix Overo board"
	depends on ARCH_OMAP3
	default y
	select OMAP_PACKAGE_CBB

config MACH_OMAP3EVM
	bool "OMAP 3530 EVM board"
	depends on ARCH_OMAP3
	default y
	select OMAP_PACKAGE_CBB

config MACH_OMAP3517EVM
	bool "OMAP3517/ AM3517 EVM board"
	depends on ARCH_OMAP3
	default y
	select OMAP_PACKAGE_CBB

config MACH_CRANEBOARD
	bool "AM3517/05 CRANE board"
	depends on ARCH_OMAP3
	select OMAP_PACKAGE_CBB

config MACH_OMAP3_PANDORA
	bool "OMAP3 Pandora"
	depends on ARCH_OMAP3
	default y
	select OMAP_PACKAGE_CBB
	select REGULATOR_FIXED_VOLTAGE if REGULATOR

config MACH_OMAP3_TOUCHBOOK
	bool "OMAP3 Touch Book"
	depends on ARCH_OMAP3
	default y

config MACH_OMAP_3430SDP
	bool "OMAP 3430 SDP board"
	depends on ARCH_OMAP3
	default y
	select OMAP_PACKAGE_CBB

config MACH_NOKIA_N800
       bool

config MACH_NOKIA_N810
       bool

config MACH_NOKIA_N810_WIMAX
       bool

config MACH_NOKIA_N8X0
	bool "Nokia N800/N810"
	depends on SOC_OMAP2420
	default y
	select OMAP_PACKAGE_ZAC
	select MACH_NOKIA_N800
	select MACH_NOKIA_N810
	select MACH_NOKIA_N810_WIMAX

config MACH_NOKIA_RM680
	bool "Nokia RM-680/696 board"
	depends on ARCH_OMAP3
	default y
	select OMAP_PACKAGE_CBB
	select MACH_NOKIA_RM696

config MACH_NOKIA_RX51
	bool "Nokia RX-51 board"
	depends on ARCH_OMAP3
	default y
	select OMAP_PACKAGE_CBB

config MACH_OMAP_ZOOM2
	bool "OMAP3 Zoom2 board"
	depends on ARCH_OMAP3
	default y
	select OMAP_PACKAGE_CBB
	select SERIAL_8250
	select SERIAL_CORE_CONSOLE
	select SERIAL_8250_CONSOLE
	select REGULATOR_FIXED_VOLTAGE if REGULATOR

config MACH_OMAP_ZOOM3
	bool "OMAP3630 Zoom3 board"
	depends on ARCH_OMAP3
	default y
	select OMAP_PACKAGE_CBP
	select SERIAL_8250
	select SERIAL_CORE_CONSOLE
	select SERIAL_8250_CONSOLE
	select REGULATOR_FIXED_VOLTAGE if REGULATOR

config MACH_CM_T35
	bool "CompuLab CM-T35/CM-T3730 modules"
	depends on ARCH_OMAP3
	default y
	select MACH_CM_T3730
	select OMAP_PACKAGE_CUS

config MACH_CM_T3517
	bool "CompuLab CM-T3517 module"
	depends on ARCH_OMAP3
	default y
	select OMAP_PACKAGE_CBB

config MACH_CM_T3730
       bool

config MACH_IGEP0020
	bool "IGEP v2 board"
	depends on ARCH_OMAP3
	default y
	select OMAP_PACKAGE_CBB

config MACH_IGEP0030
	bool "IGEP OMAP3 module"
	depends on ARCH_OMAP3
	default y
	select OMAP_PACKAGE_CBB
	select MACH_IGEP0020

config MACH_SBC3530
	bool "OMAP3 SBC STALKER board"
	depends on ARCH_OMAP3
	default y
	select OMAP_PACKAGE_CUS

config MACH_OMAP_3630SDP
	bool "OMAP3630 SDP board"
	depends on ARCH_OMAP3
	default y
	select OMAP_PACKAGE_CBP

config MACH_TI8168EVM
	bool "TI8168 Evaluation Module"
	depends on SOC_TI81XX
	default y

config MACH_TI8148EVM
	bool "TI8148 Evaluation Module"
	depends on SOC_TI81XX
	default y

config MACH_OMAP_4430SDP
	bool "OMAP 4430 SDP board"
	default y
	depends on ARCH_OMAP4
	select OMAP_PACKAGE_CBL
	select OMAP_PACKAGE_CBS
	select REGULATOR_FIXED_VOLTAGE if REGULATOR

config MACH_OMAP4_PANDA
	bool "OMAP4 Panda Board"
	default y
	depends on ARCH_OMAP4
	select OMAP_PACKAGE_CBL
	select OMAP_PACKAGE_CBS
	select REGULATOR_FIXED_VOLTAGE if REGULATOR

config OMAP3_EMU
	bool "OMAP3 debugging peripherals"
	depends on ARCH_OMAP3
	select ARM_AMBA
	select OC_ETM
	help
	  Say Y here to enable debugging hardware of omap3

config OMAP3_SDRC_AC_TIMING
	bool "Enable SDRC AC timing register changes"
	depends on ARCH_OMAP3
	default n
	help
	  If you know that none of your system initiators will attempt to
	  access SDRAM during CORE DVFS, select Y here.  This should boost
	  SDRAM performance at lower CORE OPPs.  There are relatively few
	  users who will wish to say yes at this point - almost everyone will
	  wish to say no.  Selecting yes without understanding what is
	  going on could result in system crashes;

config OMAP4_ERRATA_I688
	bool "OMAP4 errata: Async Bridge Corruption"
	depends on ARCH_OMAP4
	select ARCH_HAS_BARRIERS
	help
	  If a data is stalled inside asynchronous bridge because of back
	  pressure, it may be accepted multiple times, creating pointer
	  misalignment that will corrupt next transfers on that data path
	  until next reset of the system (No recovery procedure once the
	  issue is hit, the path remains consistently broken). Async bridge
	  can be found on path between MPU to EMIF and MPU to L3 interconnect.
	  This situation can happen only when the idle is initiated by a
	  Master Request Disconnection (which is trigged by software when
	  executing WFI on CPU).
	  The work-around for this errata needs all the initiators connected
	  through async bridge must ensure that data path is properly drained
	  before issuing WFI. This condition will be met if one Strongly ordered
	  access is performed to the target right before executing the WFI.
	  In MPU case, L3 T2ASYNC FIFO and DDR T2ASYNC FIFO needs to be drained.
	  IO barrier ensure that there is no synchronisation loss on initiators
	  operating on both interconnect port simultaneously.
endmenu

endif<|MERGE_RESOLUTION|>--- conflicted
+++ resolved
@@ -63,12 +63,8 @@
 	select PM_OPP if PM
 	select USB_ARCH_HAS_EHCI if USB_SUPPORT
 	select ARM_CPU_SUSPEND if PM
-<<<<<<< HEAD
 	select ARCH_NEEDS_CPU_IDLE_COUPLED if SMP
-=======
-	select ARCH_NEEDS_CPU_IDLE_COUPLED
 	select OMAP_INTERCONNECT
->>>>>>> 0ee7261c
 
 config SOC_OMAP5
 	bool "TI OMAP5"
