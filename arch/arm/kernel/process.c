/*
 *  linux/arch/arm/kernel/process.c
 *
 *  Copyright (C) 1996-2000 Russell King - Converted to ARM.
 *  Original Copyright (C) 1995  Linus Torvalds
 *
 * This program is free software; you can redistribute it and/or modify
 * it under the terms of the GNU General Public License version 2 as
 * published by the Free Software Foundation.
 */
#include <stdarg.h>

#include <linux/export.h>
#include <linux/sched.h>
#include <linux/kernel.h>
#include <linux/mm.h>
#include <linux/stddef.h>
#include <linux/unistd.h>
#include <linux/user.h>
#include <linux/interrupt.h>
#include <linux/kallsyms.h>
#include <linux/init.h>
#include <linux/elfcore.h>
#include <linux/pm.h>
#include <linux/tick.h>
#include <linux/utsname.h>
#include <linux/uaccess.h>
#include <linux/random.h>
#include <linux/hw_breakpoint.h>
#include <linux/leds.h>

#include <asm/processor.h>
#include <asm/thread_notify.h>
#include <asm/stacktrace.h>
#include <asm/system_misc.h>
#include <asm/mach/time.h>
#include <asm/tls.h>
#include <asm/vdso.h>

#ifdef CONFIG_CC_STACKPROTECTOR
#include <linux/stackprotector.h>
unsigned long __stack_chk_guard __read_mostly;
EXPORT_SYMBOL(__stack_chk_guard);
#endif

static const char *processor_modes[] __maybe_unused = {
  "USER_26", "FIQ_26" , "IRQ_26" , "SVC_26" , "UK4_26" , "UK5_26" , "UK6_26" , "UK7_26" ,
  "UK8_26" , "UK9_26" , "UK10_26", "UK11_26", "UK12_26", "UK13_26", "UK14_26", "UK15_26",
  "USER_32", "FIQ_32" , "IRQ_32" , "SVC_32" , "UK4_32" , "UK5_32" , "MON_32" , "ABT_32" ,
  "UK8_32" , "UK9_32" , "HYP_32", "UND_32" , "UK12_32", "UK13_32", "UK14_32", "SYS_32"
};

static const char *isa_modes[] __maybe_unused = {
  "ARM" , "Thumb" , "Jazelle", "ThumbEE"
};

/*
 * This is our default idle handler.
 */

void (*arm_pm_idle)(void);

/*
 * Called from the core idle loop.
 */

void arch_cpu_idle(void)
{
	if (arm_pm_idle)
		arm_pm_idle();
	else
		cpu_do_idle();
	local_irq_enable();
}

void arch_cpu_idle_prepare(void)
{
	local_fiq_enable();
}

void arch_cpu_idle_enter(void)
{
	idle_notifier_call_chain(IDLE_START);
	ledtrig_cpu(CPU_LED_IDLE_START);
#ifdef CONFIG_PL310_ERRATA_769419
	wmb();
#endif
}

void arch_cpu_idle_exit(void)
{
	ledtrig_cpu(CPU_LED_IDLE_END);
	idle_notifier_call_chain(IDLE_END);
}

/*
 * dump a block of kernel memory from around the given address
 */
static void show_data(unsigned long addr, int nbytes, const char *name)
{
	int	i, j;
	int	nlines;
	u32	*p;

	/*
	 * don't attempt to dump non-kernel addresses or
	 * values that are probably just small negative numbers
	 */
	if (addr < PAGE_OFFSET || addr > -256UL)
		return;

	printk("\n%s: %#lx:\n", name, addr);

	/*
	 * round address down to a 32 bit boundary
	 * and always dump a multiple of 32 bytes
	 */
	p = (u32 *)(addr & ~(sizeof(u32) - 1));
	nbytes += (addr & (sizeof(u32) - 1));
	nlines = (nbytes + 31) / 32;


	for (i = 0; i < nlines; i++) {
		/*
		 * just display low 16 bits of address to keep
		 * each line of the dump < 80 characters
		 */
		printk("%04lx ", (unsigned long)p & 0xffff);
		for (j = 0; j < 8; j++) {
			u32	data;
			if (probe_kernel_address(p, data)) {
<<<<<<< HEAD
				printk(" ********");
			} else {
				printk(" %08x", data);
			}
			++p;
		}
		printk("\n");
=======
				pr_cont(" ********");
			} else {
				pr_cont(" %08x", data);
			}
			++p;
		}
		pr_cont("\n");
>>>>>>> 3fd926a5
	}
}

static void show_extra_register_data(struct pt_regs *regs, int nbytes)
{
	mm_segment_t fs;

	fs = get_fs();
	set_fs(KERNEL_DS);
	show_data(regs->ARM_pc - nbytes, nbytes * 2, "PC");
	show_data(regs->ARM_lr - nbytes, nbytes * 2, "LR");
	show_data(regs->ARM_sp - nbytes, nbytes * 2, "SP");
	show_data(regs->ARM_ip - nbytes, nbytes * 2, "IP");
	show_data(regs->ARM_fp - nbytes, nbytes * 2, "FP");
	show_data(regs->ARM_r0 - nbytes, nbytes * 2, "R0");
	show_data(regs->ARM_r1 - nbytes, nbytes * 2, "R1");
	show_data(regs->ARM_r2 - nbytes, nbytes * 2, "R2");
	show_data(regs->ARM_r3 - nbytes, nbytes * 2, "R3");
	show_data(regs->ARM_r4 - nbytes, nbytes * 2, "R4");
	show_data(regs->ARM_r5 - nbytes, nbytes * 2, "R5");
	show_data(regs->ARM_r6 - nbytes, nbytes * 2, "R6");
	show_data(regs->ARM_r7 - nbytes, nbytes * 2, "R7");
	show_data(regs->ARM_r8 - nbytes, nbytes * 2, "R8");
	show_data(regs->ARM_r9 - nbytes, nbytes * 2, "R9");
	show_data(regs->ARM_r10 - nbytes, nbytes * 2, "R10");
	set_fs(fs);
}

void __show_regs(struct pt_regs *regs)
{
	unsigned long flags;
	char buf[64];
#ifndef CONFIG_CPU_V7M
	unsigned int domain, fs;
#ifdef CONFIG_CPU_SW_DOMAIN_PAN
	/*
	 * Get the domain register for the parent context. In user
	 * mode, we don't save the DACR, so lets use what it should
	 * be. For other modes, we place it after the pt_regs struct.
	 */
	if (user_mode(regs)) {
		domain = DACR_UACCESS_ENABLE;
		fs = get_fs();
	} else {
		domain = to_svc_pt_regs(regs)->dacr;
		fs = to_svc_pt_regs(regs)->addr_limit;
	}
#else
	domain = get_domain();
	fs = get_fs();
#endif
#endif

	show_regs_print_info(KERN_DEFAULT);

	print_symbol("PC is at %s\n", instruction_pointer(regs));
	print_symbol("LR is at %s\n", regs->ARM_lr);
	printk("pc : [<%08lx>]    lr : [<%08lx>]    psr: %08lx\n"
	       "sp : %08lx  ip : %08lx  fp : %08lx\n",
		regs->ARM_pc, regs->ARM_lr, regs->ARM_cpsr,
		regs->ARM_sp, regs->ARM_ip, regs->ARM_fp);
	printk("r10: %08lx  r9 : %08lx  r8 : %08lx\n",
		regs->ARM_r10, regs->ARM_r9,
		regs->ARM_r8);
	printk("r7 : %08lx  r6 : %08lx  r5 : %08lx  r4 : %08lx\n",
		regs->ARM_r7, regs->ARM_r6,
		regs->ARM_r5, regs->ARM_r4);
	printk("r3 : %08lx  r2 : %08lx  r1 : %08lx  r0 : %08lx\n",
		regs->ARM_r3, regs->ARM_r2,
		regs->ARM_r1, regs->ARM_r0);

	flags = regs->ARM_cpsr;
	buf[0] = flags & PSR_N_BIT ? 'N' : 'n';
	buf[1] = flags & PSR_Z_BIT ? 'Z' : 'z';
	buf[2] = flags & PSR_C_BIT ? 'C' : 'c';
	buf[3] = flags & PSR_V_BIT ? 'V' : 'v';
	buf[4] = '\0';

#ifndef CONFIG_CPU_V7M
	{
		const char *segment;

		if ((domain & domain_mask(DOMAIN_USER)) ==
		    domain_val(DOMAIN_USER, DOMAIN_NOACCESS))
			segment = "none";
		else if (fs == get_ds())
			segment = "kernel";
		else
			segment = "user";

		printk("Flags: %s  IRQs o%s  FIQs o%s  Mode %s  ISA %s  Segment %s\n",
			buf, interrupts_enabled(regs) ? "n" : "ff",
			fast_interrupts_enabled(regs) ? "n" : "ff",
			processor_modes[processor_mode(regs)],
			isa_modes[isa_mode(regs)], segment);
	}
#else
	printk("xPSR: %08lx\n", regs->ARM_cpsr);
#endif

#ifdef CONFIG_CPU_CP15
	{
		unsigned int ctrl;

		buf[0] = '\0';
#ifdef CONFIG_CPU_CP15_MMU
		{
			unsigned int transbase;
			asm("mrc p15, 0, %0, c2, c0\n\t"
			    : "=r" (transbase));
			snprintf(buf, sizeof(buf), "  Table: %08x  DAC: %08x",
				transbase, domain);
		}
#endif
		asm("mrc p15, 0, %0, c1, c0\n" : "=r" (ctrl));

		printk("Control: %08x%s\n", ctrl, buf);
	}
#endif

	show_extra_register_data(regs, 128);
}

void show_regs(struct pt_regs * regs)
{
	__show_regs(regs);
	dump_stack();
}

ATOMIC_NOTIFIER_HEAD(thread_notify_head);

EXPORT_SYMBOL_GPL(thread_notify_head);

/*
 * Free current thread data structures etc..
 */
void exit_thread(struct task_struct *tsk)
{
	thread_notify(THREAD_NOTIFY_EXIT, task_thread_info(tsk));
}

void flush_thread(void)
{
	struct thread_info *thread = current_thread_info();
	struct task_struct *tsk = current;

	flush_ptrace_hw_breakpoint(tsk);

	memset(thread->used_cp, 0, sizeof(thread->used_cp));
	memset(&tsk->thread.debug, 0, sizeof(struct debug_info));
	memset(&thread->fpstate, 0, sizeof(union fp_state));

	flush_tls();

	thread_notify(THREAD_NOTIFY_FLUSH, thread);
}

void release_thread(struct task_struct *dead_task)
{
}

asmlinkage void ret_from_fork(void) __asm__("ret_from_fork");

int
copy_thread(unsigned long clone_flags, unsigned long stack_start,
	    unsigned long stk_sz, struct task_struct *p)
{
	struct thread_info *thread = task_thread_info(p);
	struct pt_regs *childregs = task_pt_regs(p);

	memset(&thread->cpu_context, 0, sizeof(struct cpu_context_save));

#ifdef CONFIG_CPU_USE_DOMAINS
	/*
	 * Copy the initial value of the domain access control register
	 * from the current thread: thread->addr_limit will have been
	 * copied from the current thread via setup_thread_stack() in
	 * kernel/fork.c
	 */
	thread->cpu_domain = get_domain();
#endif

	if (likely(!(p->flags & PF_KTHREAD))) {
		*childregs = *current_pt_regs();
		childregs->ARM_r0 = 0;
		if (stack_start)
			childregs->ARM_sp = stack_start;
	} else {
		memset(childregs, 0, sizeof(struct pt_regs));
		thread->cpu_context.r4 = stk_sz;
		thread->cpu_context.r5 = stack_start;
		childregs->ARM_cpsr = SVC_MODE;
	}
	thread->cpu_context.pc = (unsigned long)ret_from_fork;
	thread->cpu_context.sp = (unsigned long)childregs;

	clear_ptrace_hw_breakpoint(p);

	if (clone_flags & CLONE_SETTLS)
		thread->tp_value[0] = childregs->ARM_r3;
	thread->tp_value[1] = get_tpuser();

	thread_notify(THREAD_NOTIFY_COPY, thread);

	return 0;
}

/*
 * Fill in the task's elfregs structure for a core dump.
 */
int dump_task_regs(struct task_struct *t, elf_gregset_t *elfregs)
{
	elf_core_copy_regs(elfregs, task_pt_regs(t));
	return 1;
}

/*
 * fill in the fpe structure for a core dump...
 */
int dump_fpu (struct pt_regs *regs, struct user_fp *fp)
{
	struct thread_info *thread = current_thread_info();
	int used_math = thread->used_cp[1] | thread->used_cp[2];

	if (used_math)
		memcpy(fp, &thread->fpstate.soft, sizeof (*fp));

	return used_math != 0;
}
EXPORT_SYMBOL(dump_fpu);

unsigned long get_wchan(struct task_struct *p)
{
	struct stackframe frame;
	unsigned long stack_page;
	int count = 0;
	if (!p || p == current || p->state == TASK_RUNNING)
		return 0;

	frame.fp = thread_saved_fp(p);
	frame.sp = thread_saved_sp(p);
	frame.lr = 0;			/* recovered from the stack */
	frame.pc = thread_saved_pc(p);
	stack_page = (unsigned long)task_stack_page(p);
	do {
		if (frame.sp < stack_page ||
		    frame.sp >= stack_page + THREAD_SIZE ||
		    unwind_frame(&frame) < 0)
			return 0;
		if (!in_sched_functions(frame.pc))
			return frame.pc;
	} while (count ++ < 16);
	return 0;
}

unsigned long arch_randomize_brk(struct mm_struct *mm)
{
	return randomize_page(mm->brk, 0x02000000);
}

#ifdef CONFIG_MMU
#ifdef CONFIG_KUSER_HELPERS
/*
 * The vectors page is always readable from user space for the
 * atomic helpers. Insert it into the gate_vma so that it is visible
 * through ptrace and /proc/<pid>/mem.
 */
static struct vm_area_struct gate_vma = {
	.vm_start	= 0xffff0000,
	.vm_end		= 0xffff0000 + PAGE_SIZE,
	.vm_flags	= VM_READ | VM_EXEC | VM_MAYREAD | VM_MAYEXEC,
};

static int __init gate_vma_init(void)
{
	gate_vma.vm_page_prot = PAGE_READONLY_EXEC;
	return 0;
}
arch_initcall(gate_vma_init);

struct vm_area_struct *get_gate_vma(struct mm_struct *mm)
{
	return &gate_vma;
}

int in_gate_area(struct mm_struct *mm, unsigned long addr)
{
	return (addr >= gate_vma.vm_start) && (addr < gate_vma.vm_end);
}

int in_gate_area_no_mm(unsigned long addr)
{
	return in_gate_area(NULL, addr);
}
#define is_gate_vma(vma)	((vma) == &gate_vma)
#else
#define is_gate_vma(vma)	0
#endif

const char *arch_vma_name(struct vm_area_struct *vma)
{
	return is_gate_vma(vma) ? "[vectors]" : NULL;
}

/* If possible, provide a placement hint at a random offset from the
 * stack for the sigpage and vdso pages.
 */
static unsigned long sigpage_addr(const struct mm_struct *mm,
				  unsigned int npages)
{
	unsigned long offset;
	unsigned long first;
	unsigned long last;
	unsigned long addr;
	unsigned int slots;

	first = PAGE_ALIGN(mm->start_stack);

	last = TASK_SIZE - (npages << PAGE_SHIFT);

	/* No room after stack? */
	if (first > last)
		return 0;

	/* Just enough room? */
	if (first == last)
		return first;

	slots = ((last - first) >> PAGE_SHIFT) + 1;

	offset = get_random_int() % slots;

	addr = first + (offset << PAGE_SHIFT);

	return addr;
}

static struct page *signal_page;
extern struct page *get_signal_page(void);

static const struct vm_special_mapping sigpage_mapping = {
	.name = "[sigpage]",
	.pages = &signal_page,
};

int arch_setup_additional_pages(struct linux_binprm *bprm, int uses_interp)
{
	struct mm_struct *mm = current->mm;
	struct vm_area_struct *vma;
	unsigned long npages;
	unsigned long addr;
	unsigned long hint;
	int ret = 0;

	if (!signal_page)
		signal_page = get_signal_page();
	if (!signal_page)
		return -ENOMEM;

	npages = 1; /* for sigpage */
	npages += vdso_total_pages;

	if (down_write_killable(&mm->mmap_sem))
		return -EINTR;
	hint = sigpage_addr(mm, npages);
	addr = get_unmapped_area(NULL, hint, npages << PAGE_SHIFT, 0, 0);
	if (IS_ERR_VALUE(addr)) {
		ret = addr;
		goto up_fail;
	}

	vma = _install_special_mapping(mm, addr, PAGE_SIZE,
		VM_READ | VM_EXEC | VM_MAYREAD | VM_MAYWRITE | VM_MAYEXEC,
		&sigpage_mapping);

	if (IS_ERR(vma)) {
		ret = PTR_ERR(vma);
		goto up_fail;
	}

	mm->context.sigpage = addr;

	/* Unlike the sigpage, failure to install the vdso is unlikely
	 * to be fatal to the process, so no error check needed
	 * here.
	 */
	arm_install_vdso(mm, addr + PAGE_SIZE);

 up_fail:
	up_write(&mm->mmap_sem);
	return ret;
}
#endif<|MERGE_RESOLUTION|>--- conflicted
+++ resolved
@@ -129,15 +129,6 @@
 		for (j = 0; j < 8; j++) {
 			u32	data;
 			if (probe_kernel_address(p, data)) {
-<<<<<<< HEAD
-				printk(" ********");
-			} else {
-				printk(" %08x", data);
-			}
-			++p;
-		}
-		printk("\n");
-=======
 				pr_cont(" ********");
 			} else {
 				pr_cont(" %08x", data);
@@ -145,7 +136,6 @@
 			++p;
 		}
 		pr_cont("\n");
->>>>>>> 3fd926a5
 	}
 }
 
