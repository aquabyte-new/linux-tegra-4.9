/******************************************************************************

    AudioScience HPI driver
    Copyright (C) 1997-2010  AudioScience Inc. <support@audioscience.com>

    This program is free software; you can redistribute it and/or modify
    it under the terms of version 2 of the GNU General Public License as
    published by the Free Software Foundation;

    This program is distributed in the hope that it will be useful,
    but WITHOUT ANY WARRANTY; without even the implied warranty of
    MERCHANTABILITY or FITNESS FOR A PARTICULAR PURPOSE.  See the
    GNU General Public License for more details.

    You should have received a copy of the GNU General Public License
    along with this program; if not, write to the Free Software
    Foundation, Inc., 59 Temple Place, Suite 330, Boston, MA  02111-1307  USA

\file hpicmn.c

 Common functions used by hpixxxx.c modules

(C) Copyright AudioScience Inc. 1998-2003
*******************************************************************************/
#define SOURCEFILE_NAME "hpicmn.c"

#include "hpi_internal.h"
#include "hpidebug.h"
#include "hpimsginit.h"

#include "hpicmn.h"

struct hpi_adapters_list {
	struct hpios_spinlock list_lock;
	struct hpi_adapter_obj adapter[HPI_MAX_ADAPTERS];
	u16 gw_num_adapters;
};

static struct hpi_adapters_list adapters;

/**
* Given an HPI Message that was sent out and a response that was received,
* validate that the response has the correct fields filled in,
* i.e ObjectType, Function etc
**/
u16 hpi_validate_response(struct hpi_message *phm, struct hpi_response *phr)
{
	if (phr->type != HPI_TYPE_RESPONSE) {
		HPI_DEBUG_LOG(ERROR, "header type %d invalid\n", phr->type);
		return HPI_ERROR_INVALID_RESPONSE;
	}

	if (phr->object != phm->object) {
		HPI_DEBUG_LOG(ERROR, "header object %d invalid\n",
			phr->object);
		return HPI_ERROR_INVALID_RESPONSE;
	}

	if (phr->function != phm->function) {
		HPI_DEBUG_LOG(ERROR, "header type %d invalid\n",
			phr->function);
		return HPI_ERROR_INVALID_RESPONSE;
	}

	return 0;
}

u16 hpi_add_adapter(struct hpi_adapter_obj *pao)
{
	u16 retval = 0;
	/*HPI_ASSERT(pao->wAdapterType); */

	hpios_alistlock_lock(&adapters);

	if (pao->index >= HPI_MAX_ADAPTERS) {
		retval = HPI_ERROR_BAD_ADAPTER_NUMBER;
		goto unlock;
	}

	if (adapters.adapter[pao->index].adapter_type) {
		int a;
		for (a = HPI_MAX_ADAPTERS - 1; a >= 0; a--) {
			if (!adapters.adapter[a].adapter_type) {
				HPI_DEBUG_LOG(WARNING,
					"ASI%X duplicate index %d moved to %d\n",
					pao->adapter_type, pao->index, a);
				pao->index = a;
				break;
			}
		}
		if (a < 0) {
			retval = HPI_ERROR_DUPLICATE_ADAPTER_NUMBER;
			goto unlock;
		}
	}
	adapters.adapter[pao->index] = *pao;
	hpios_dsplock_init(&adapters.adapter[pao->index]);
	adapters.gw_num_adapters++;

unlock:
	hpios_alistlock_unlock(&adapters);
	return retval;
}

void hpi_delete_adapter(struct hpi_adapter_obj *pao)
{
	if (!pao->adapter_type) {
		HPI_DEBUG_LOG(ERROR, "removing null adapter?\n");
		return;
	}

	hpios_alistlock_lock(&adapters);
	if (adapters.adapter[pao->index].adapter_type)
		adapters.gw_num_adapters--;
	memset(&adapters.adapter[pao->index], 0, sizeof(adapters.adapter[0]));
	hpios_alistlock_unlock(&adapters);
}

/**
* FindAdapter returns a pointer to the struct hpi_adapter_obj with
* index wAdapterIndex in an HPI_ADAPTERS_LIST structure.
*
*/
struct hpi_adapter_obj *hpi_find_adapter(u16 adapter_index)
{
	struct hpi_adapter_obj *pao = NULL;

	if (adapter_index >= HPI_MAX_ADAPTERS) {
		HPI_DEBUG_LOG(VERBOSE, "find_adapter invalid index %d\n",
			adapter_index);
		return NULL;
	}

	pao = &adapters.adapter[adapter_index];
	if (pao->adapter_type != 0) {
		/*
		   HPI_DEBUG_LOG(VERBOSE, "Found adapter index %d\n",
		   wAdapterIndex);
		 */
		return pao;
	} else {
		/*
		   HPI_DEBUG_LOG(VERBOSE, "No adapter index %d\n",
		   wAdapterIndex);
		 */
		return NULL;
	}
}

/**
*
* wipe an HPI_ADAPTERS_LIST structure.
*
**/
static void wipe_adapter_list(void)
{
	memset(&adapters, 0, sizeof(adapters));
}

static void subsys_get_adapter(struct hpi_message *phm,
	struct hpi_response *phr)
{
	int count = phm->obj_index;
	u16 index = 0;

	/* find the nCount'th nonzero adapter in array */
	for (index = 0; index < HPI_MAX_ADAPTERS; index++) {
		if (adapters.adapter[index].adapter_type) {
			if (!count)
				break;
			count--;
		}
	}

	if (index < HPI_MAX_ADAPTERS) {
		phr->u.s.adapter_index = adapters.adapter[index].index;
		phr->u.s.adapter_type = adapters.adapter[index].adapter_type;
	} else {
		phr->u.s.adapter_index = 0;
		phr->u.s.adapter_type = 0;
		phr->error = HPI_ERROR_BAD_ADAPTER_NUMBER;
	}
}

static unsigned int control_cache_alloc_check(struct hpi_control_cache *pC)
{
	unsigned int i;
	int cached = 0;
	if (!pC)
		return 0;

	if (pC->init)
		return pC->init;

	if (!pC->p_cache)
		return 0;

	if (pC->control_count && pC->cache_size_in_bytes) {
		char *p_master_cache;
		unsigned int byte_count = 0;

		p_master_cache = (char *)pC->p_cache;
		HPI_DEBUG_LOG(DEBUG, "check %d controls\n",
			pC->control_count);
		for (i = 0; i < pC->control_count; i++) {
			struct hpi_control_cache_info *info =
				(struct hpi_control_cache_info *)
				&p_master_cache[byte_count];

			if (!info->size_in32bit_words) {
				if (!i) {
					HPI_DEBUG_LOG(INFO,
						"adap %d cache not ready?\n",
						pC->adap_idx);
					return 0;
				}
				/* The cache is invalid.
				 * Minimum valid entry size is
				 * sizeof(struct hpi_control_cache_info)
				 */
				HPI_DEBUG_LOG(ERROR,
					"adap %d zero size cache entry %d\n",
					pC->adap_idx, i);
				break;
			}

			if (info->control_type) {
				pC->p_info[info->control_index] = info;
				cached++;
<<<<<<< HEAD
			} else	/* dummy cache entry */
				pC->p_info[info->control_index] = NULL;
=======
			} else {	/* dummy cache entry */
				pC->p_info[info->control_index] = NULL;
			}
>>>>>>> d762f438

			byte_count += info->size_in32bit_words * 4;

			HPI_DEBUG_LOG(VERBOSE,
				"cached %d, pinfo %p index %d type %d size %d\n",
				cached, pC->p_info[info->control_index],
				info->control_index, info->control_type,
				info->size_in32bit_words);

			/* quit loop early if whole cache has been scanned.
			 * dwControlCount is the maximum possible entries
			 * but some may be absent from the cache
			 */
			if (byte_count >= pC->cache_size_in_bytes)
				break;
			/* have seen last control index */
			if (info->control_index == pC->control_count - 1)
				break;
		}

		if (byte_count != pC->cache_size_in_bytes)
			HPI_DEBUG_LOG(WARNING,
				"adap %d bytecount %d != cache size %d\n",
				pC->adap_idx, byte_count,
				pC->cache_size_in_bytes);
		else
			HPI_DEBUG_LOG(DEBUG,
				"adap %d cache good, bytecount == cache size = %d\n",
				pC->adap_idx, byte_count);

		pC->init = (u16)cached;
	}
	return pC->init;
}

/** Find a control.
*/
static short find_control(u16 control_index,
	struct hpi_control_cache *p_cache, struct hpi_control_cache_info **pI)
{
	if (!control_cache_alloc_check(p_cache)) {
		HPI_DEBUG_LOG(VERBOSE,
			"control_cache_alloc_check() failed %d\n",
			control_index);
		return 0;
	}

	*pI = p_cache->p_info[control_index];
	if (!*pI) {
		HPI_DEBUG_LOG(VERBOSE, "Uncached Control %d\n",
			control_index);
		return 0;
	} else {
		HPI_DEBUG_LOG(VERBOSE, "find_control() type %d\n",
			(*pI)->control_type);
	}
	return 1;
}

/* allow unified treatment of several string fields within struct */
#define HPICMN_PAD_OFS_AND_SIZE(m)  {\
	offsetof(struct hpi_control_cache_pad, m), \
	sizeof(((struct hpi_control_cache_pad *)(NULL))->m) }

struct pad_ofs_size {
	unsigned int offset;
	unsigned int field_size;
};

static const struct pad_ofs_size pad_desc[] = {
	HPICMN_PAD_OFS_AND_SIZE(c_channel),	/* HPI_PAD_CHANNEL_NAME */
	HPICMN_PAD_OFS_AND_SIZE(c_artist),	/* HPI_PAD_ARTIST */
	HPICMN_PAD_OFS_AND_SIZE(c_title),	/* HPI_PAD_TITLE */
	HPICMN_PAD_OFS_AND_SIZE(c_comment),	/* HPI_PAD_COMMENT */
};

/** CheckControlCache checks the cache and fills the struct hpi_response
 * accordingly. It returns one if a cache hit occurred, zero otherwise.
 */
short hpi_check_control_cache(struct hpi_control_cache *p_cache,
	struct hpi_message *phm, struct hpi_response *phr)
{
	short found = 1;
	struct hpi_control_cache_info *pI;
	struct hpi_control_cache_single *pC;
	struct hpi_control_cache_pad *p_pad;

	if (!find_control(phm->obj_index, p_cache, &pI)) {
		HPI_DEBUG_LOG(VERBOSE,
			"HPICMN find_control() failed for adap %d\n",
			phm->adapter_index);
		return 0;
	}

	phr->error = 0;

	/* pC is the default cached control strucure. May be cast to
	   something else in the following switch statement.
	 */
	pC = (struct hpi_control_cache_single *)pI;
	p_pad = (struct hpi_control_cache_pad *)pI;

	switch (pI->control_type) {

	case HPI_CONTROL_METER:
		if (phm->u.c.attribute == HPI_METER_PEAK) {
			phr->u.c.an_log_value[0] = pC->u.meter.an_log_peak[0];
			phr->u.c.an_log_value[1] = pC->u.meter.an_log_peak[1];
		} else if (phm->u.c.attribute == HPI_METER_RMS) {
			if (pC->u.meter.an_logRMS[0] ==
				HPI_CACHE_INVALID_SHORT) {
				phr->error =
					HPI_ERROR_INVALID_CONTROL_ATTRIBUTE;
				phr->u.c.an_log_value[0] = HPI_METER_MINIMUM;
				phr->u.c.an_log_value[1] = HPI_METER_MINIMUM;
			} else {
				phr->u.c.an_log_value[0] =
					pC->u.meter.an_logRMS[0];
				phr->u.c.an_log_value[1] =
					pC->u.meter.an_logRMS[1];
			}
		} else
			found = 0;
		break;
	case HPI_CONTROL_VOLUME:
		if (phm->u.c.attribute == HPI_VOLUME_GAIN) {
			phr->u.c.an_log_value[0] = pC->u.vol.an_log[0];
			phr->u.c.an_log_value[1] = pC->u.vol.an_log[1];
		} else if (phm->u.c.attribute == HPI_VOLUME_MUTE) {
			if (pC->u.vol.flags & HPI_VOLUME_FLAG_HAS_MUTE) {
				if (pC->u.vol.flags & HPI_VOLUME_FLAG_MUTED)
					phr->u.c.param1 =
						HPI_BITMASK_ALL_CHANNELS;
				else
					phr->u.c.param1 = 0;
			} else {
				phr->error =
					HPI_ERROR_INVALID_CONTROL_ATTRIBUTE;
				phr->u.c.param1 = 0;
			}
		} else {
			found = 0;
		}
		break;
	case HPI_CONTROL_MULTIPLEXER:
		if (phm->u.c.attribute == HPI_MULTIPLEXER_SOURCE) {
			phr->u.c.param1 = pC->u.mux.source_node_type;
			phr->u.c.param2 = pC->u.mux.source_node_index;
		} else {
			found = 0;
		}
		break;
	case HPI_CONTROL_CHANNEL_MODE:
		if (phm->u.c.attribute == HPI_CHANNEL_MODE_MODE)
			phr->u.c.param1 = pC->u.mode.mode;
		else
			found = 0;
		break;
	case HPI_CONTROL_LEVEL:
		if (phm->u.c.attribute == HPI_LEVEL_GAIN) {
			phr->u.c.an_log_value[0] = pC->u.level.an_log[0];
			phr->u.c.an_log_value[1] = pC->u.level.an_log[1];
		} else
			found = 0;
		break;
	case HPI_CONTROL_TUNER:
		if (phm->u.c.attribute == HPI_TUNER_FREQ)
			phr->u.c.param1 = pC->u.tuner.freq_ink_hz;
		else if (phm->u.c.attribute == HPI_TUNER_BAND)
			phr->u.c.param1 = pC->u.tuner.band;
		else if (phm->u.c.attribute == HPI_TUNER_LEVEL_AVG)
			if (pC->u.tuner.s_level_avg ==
				HPI_CACHE_INVALID_SHORT) {
				phr->u.cu.tuner.s_level = 0;
				phr->error =
					HPI_ERROR_INVALID_CONTROL_ATTRIBUTE;
			} else
				phr->u.cu.tuner.s_level =
					pC->u.tuner.s_level_avg;
		else
			found = 0;
		break;
	case HPI_CONTROL_AESEBU_RECEIVER:
		if (phm->u.c.attribute == HPI_AESEBURX_ERRORSTATUS)
			phr->u.c.param1 = pC->u.aes3rx.error_status;
		else if (phm->u.c.attribute == HPI_AESEBURX_FORMAT)
			phr->u.c.param1 = pC->u.aes3rx.format;
		else
			found = 0;
		break;
	case HPI_CONTROL_AESEBU_TRANSMITTER:
		if (phm->u.c.attribute == HPI_AESEBUTX_FORMAT)
			phr->u.c.param1 = pC->u.aes3tx.format;
		else
			found = 0;
		break;
	case HPI_CONTROL_TONEDETECTOR:
		if (phm->u.c.attribute == HPI_TONEDETECTOR_STATE)
			phr->u.c.param1 = pC->u.tone.state;
		else
			found = 0;
		break;
	case HPI_CONTROL_SILENCEDETECTOR:
		if (phm->u.c.attribute == HPI_SILENCEDETECTOR_STATE) {
			phr->u.c.param1 = pC->u.silence.state;
		} else
			found = 0;
		break;
	case HPI_CONTROL_MICROPHONE:
		if (phm->u.c.attribute == HPI_MICROPHONE_PHANTOM_POWER)
			phr->u.c.param1 = pC->u.microphone.phantom_state;
		else
			found = 0;
		break;
	case HPI_CONTROL_SAMPLECLOCK:
		if (phm->u.c.attribute == HPI_SAMPLECLOCK_SOURCE)
			phr->u.c.param1 = pC->u.clk.source;
		else if (phm->u.c.attribute == HPI_SAMPLECLOCK_SOURCE_INDEX) {
			if (pC->u.clk.source_index ==
				HPI_CACHE_INVALID_UINT16) {
				phr->u.c.param1 = 0;
				phr->error =
					HPI_ERROR_INVALID_CONTROL_ATTRIBUTE;
			} else
				phr->u.c.param1 = pC->u.clk.source_index;
		} else if (phm->u.c.attribute == HPI_SAMPLECLOCK_SAMPLERATE)
			phr->u.c.param1 = pC->u.clk.sample_rate;
		else
			found = 0;
		break;
	case HPI_CONTROL_PAD:{
			struct hpi_control_cache_pad *p_pad;
			p_pad = (struct hpi_control_cache_pad *)pI;

			if (!(p_pad->field_valid_flags & (1 <<
						HPI_CTL_ATTR_INDEX(phm->u.c.
							attribute)))) {
				phr->error =
					HPI_ERROR_INVALID_CONTROL_ATTRIBUTE;
				break;
			}

			if (phm->u.c.attribute == HPI_PAD_PROGRAM_ID)
				phr->u.c.param1 = p_pad->pI;
			else if (phm->u.c.attribute == HPI_PAD_PROGRAM_TYPE)
				phr->u.c.param1 = p_pad->pTY;
			else {
				unsigned int index =
					HPI_CTL_ATTR_INDEX(phm->u.c.
					attribute) - 1;
				unsigned int offset = phm->u.c.param1;
				unsigned int pad_string_len, field_size;
				char *pad_string;
				unsigned int tocopy;

				if (index > ARRAY_SIZE(pad_desc) - 1) {
					phr->error =
						HPI_ERROR_INVALID_CONTROL_ATTRIBUTE;
					break;
				}

				pad_string =
					((char *)p_pad) +
					pad_desc[index].offset;
				field_size = pad_desc[index].field_size;
				/* Ensure null terminator */
				pad_string[field_size - 1] = 0;

				pad_string_len = strlen(pad_string) + 1;

				if (offset > pad_string_len) {
					phr->error =
						HPI_ERROR_INVALID_CONTROL_VALUE;
					break;
				}

				tocopy = pad_string_len - offset;
				if (tocopy > sizeof(phr->u.cu.chars8.sz_data))
					tocopy = sizeof(phr->u.cu.chars8.
						sz_data);

				memcpy(phr->u.cu.chars8.sz_data,
					&pad_string[offset], tocopy);

				phr->u.cu.chars8.remaining_chars =
					pad_string_len - offset - tocopy;
			}
		}
		break;
	default:
		found = 0;
		break;
	}

	HPI_DEBUG_LOG(VERBOSE, "%s Adap %d, Ctl %d, Type %d, Attr %d\n",
		found ? "Cached" : "Uncached", phm->adapter_index,
		pI->control_index, pI->control_type, phm->u.c.attribute);

	if (found)
		phr->size =
			sizeof(struct hpi_response_header) +
			sizeof(struct hpi_control_res);

	return found;
}

/** Updates the cache with Set values.

Only update if no error.
Volume and Level return the limited values in the response, so use these
Multiplexer does so use sent values
*/
void hpi_cmn_control_cache_sync_to_msg(struct hpi_control_cache *p_cache,
	struct hpi_message *phm, struct hpi_response *phr)
{
	struct hpi_control_cache_single *pC;
	struct hpi_control_cache_info *pI;

	if (phr->error)
		return;

	if (!find_control(phm->obj_index, p_cache, &pI)) {
		HPI_DEBUG_LOG(VERBOSE,
			"HPICMN find_control() failed for adap %d\n",
			phm->adapter_index);
		return;
	}

	/* pC is the default cached control strucure.
	   May be cast to something else in the following switch statement.
	 */
	pC = (struct hpi_control_cache_single *)pI;

	switch (pI->control_type) {
	case HPI_CONTROL_VOLUME:
		if (phm->u.c.attribute == HPI_VOLUME_GAIN) {
			pC->u.vol.an_log[0] = phr->u.c.an_log_value[0];
			pC->u.vol.an_log[1] = phr->u.c.an_log_value[1];
		} else if (phm->u.c.attribute == HPI_VOLUME_MUTE) {
			if (phm->u.c.param1)
				pC->u.vol.flags |= HPI_VOLUME_FLAG_MUTED;
			else
				pC->u.vol.flags &= ~HPI_VOLUME_FLAG_MUTED;
		}
		break;
	case HPI_CONTROL_MULTIPLEXER:
		/* mux does not return its setting on Set command. */
		if (phm->u.c.attribute == HPI_MULTIPLEXER_SOURCE) {
			pC->u.mux.source_node_type = (u16)phm->u.c.param1;
			pC->u.mux.source_node_index = (u16)phm->u.c.param2;
		}
		break;
	case HPI_CONTROL_CHANNEL_MODE:
		/* mode does not return its setting on Set command. */
		if (phm->u.c.attribute == HPI_CHANNEL_MODE_MODE)
			pC->u.mode.mode = (u16)phm->u.c.param1;
		break;
	case HPI_CONTROL_LEVEL:
		if (phm->u.c.attribute == HPI_LEVEL_GAIN) {
			pC->u.vol.an_log[0] = phr->u.c.an_log_value[0];
			pC->u.vol.an_log[1] = phr->u.c.an_log_value[1];
		}
		break;
	case HPI_CONTROL_MICROPHONE:
		if (phm->u.c.attribute == HPI_MICROPHONE_PHANTOM_POWER)
			pC->u.microphone.phantom_state = (u16)phm->u.c.param1;
		break;
	case HPI_CONTROL_AESEBU_TRANSMITTER:
		if (phm->u.c.attribute == HPI_AESEBUTX_FORMAT)
			pC->u.aes3tx.format = phm->u.c.param1;
		break;
	case HPI_CONTROL_AESEBU_RECEIVER:
		if (phm->u.c.attribute == HPI_AESEBURX_FORMAT)
			pC->u.aes3rx.format = phm->u.c.param1;
		break;
	case HPI_CONTROL_SAMPLECLOCK:
		if (phm->u.c.attribute == HPI_SAMPLECLOCK_SOURCE)
			pC->u.clk.source = (u16)phm->u.c.param1;
		else if (phm->u.c.attribute == HPI_SAMPLECLOCK_SOURCE_INDEX)
			pC->u.clk.source_index = (u16)phm->u.c.param1;
		else if (phm->u.c.attribute == HPI_SAMPLECLOCK_SAMPLERATE)
			pC->u.clk.sample_rate = phm->u.c.param1;
		break;
	default:
		break;
	}
}

<<<<<<< HEAD
=======
/** Allocate control cache.

\return Cache pointer, or NULL if allocation fails.
*/
>>>>>>> d762f438
struct hpi_control_cache *hpi_alloc_control_cache(const u32 control_count,
	const u32 size_in_bytes, u8 *p_dsp_control_buffer)
{
	struct hpi_control_cache *p_cache =
		kmalloc(sizeof(*p_cache), GFP_KERNEL);
	if (!p_cache)
		return NULL;

	p_cache->p_info =
		kmalloc(sizeof(*p_cache->p_info) * control_count, GFP_KERNEL);
	if (!p_cache->p_info) {
		kfree(p_cache);
		return NULL;
	}
	memset(p_cache->p_info, 0, sizeof(*p_cache->p_info) * control_count);
	p_cache->cache_size_in_bytes = size_in_bytes;
	p_cache->control_count = control_count;
	p_cache->p_cache = p_dsp_control_buffer;
	p_cache->init = 0;
	return p_cache;
}

void hpi_free_control_cache(struct hpi_control_cache *p_cache)
{
	if (p_cache) {
		kfree(p_cache->p_info);
		kfree(p_cache);
	}
}

static void subsys_message(struct hpi_message *phm, struct hpi_response *phr)
{
	hpi_init_response(phr, HPI_OBJ_SUBSYSTEM, phm->function, 0);

	switch (phm->function) {
	case HPI_SUBSYS_OPEN:
	case HPI_SUBSYS_CLOSE:
	case HPI_SUBSYS_DRIVER_UNLOAD:
		break;
	case HPI_SUBSYS_DRIVER_LOAD:
		wipe_adapter_list();
		hpios_alistlock_init(&adapters);
		break;
	case HPI_SUBSYS_GET_ADAPTER:
		subsys_get_adapter(phm, phr);
		break;
	case HPI_SUBSYS_GET_NUM_ADAPTERS:
		phr->u.s.num_adapters = adapters.gw_num_adapters;
		break;
	case HPI_SUBSYS_CREATE_ADAPTER:
<<<<<<< HEAD
	case HPI_SUBSYS_DELETE_ADAPTER:
=======
>>>>>>> d762f438
		break;
	default:
		phr->error = HPI_ERROR_INVALID_FUNC;
		break;
	}
}

void HPI_COMMON(struct hpi_message *phm, struct hpi_response *phr)
{
	switch (phm->type) {
	case HPI_TYPE_MESSAGE:
		switch (phm->object) {
		case HPI_OBJ_SUBSYSTEM:
			subsys_message(phm, phr);
			break;
		}
		break;

	default:
		phr->error = HPI_ERROR_INVALID_TYPE;
		break;
	}
}<|MERGE_RESOLUTION|>--- conflicted
+++ resolved
@@ -227,14 +227,9 @@
 			if (info->control_type) {
 				pC->p_info[info->control_index] = info;
 				cached++;
-<<<<<<< HEAD
-			} else	/* dummy cache entry */
-				pC->p_info[info->control_index] = NULL;
-=======
 			} else {	/* dummy cache entry */
 				pC->p_info[info->control_index] = NULL;
 			}
->>>>>>> d762f438
 
 			byte_count += info->size_in32bit_words * 4;
 
@@ -623,13 +618,10 @@
 	}
 }
 
-<<<<<<< HEAD
-=======
 /** Allocate control cache.
 
 \return Cache pointer, or NULL if allocation fails.
 */
->>>>>>> d762f438
 struct hpi_control_cache *hpi_alloc_control_cache(const u32 control_count,
 	const u32 size_in_bytes, u8 *p_dsp_control_buffer)
 {
@@ -680,10 +672,6 @@
 		phr->u.s.num_adapters = adapters.gw_num_adapters;
 		break;
 	case HPI_SUBSYS_CREATE_ADAPTER:
-<<<<<<< HEAD
-	case HPI_SUBSYS_DELETE_ADAPTER:
-=======
->>>>>>> d762f438
 		break;
 	default:
 		phr->error = HPI_ERROR_INVALID_FUNC;
